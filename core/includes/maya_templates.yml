--- conflicted
+++ resolved
@@ -199,25 +199,14 @@
          root_name: 'caches'
     # review output
     maya_shot_playblast_root:
-<<<<<<< HEAD
-        definition: '@render_root/maya/{task_name}/playblast/{Shot}_{task_name}[_{name}]_pb_v{version}'
-        root_name: 'project_pipe_test_pix'
-    maya_shot_playblast_output:
-        definition: '@maya_shot_playblast_root/{Shot}_{task_name}[_{name}]_pb_v{version}'
-        root_name: 'project_pipe_test_pix'
-    maya_shot_playblast_publishing:
-        definition: '@maya_shot_playblast_root/{Shot}_{task_name}[_{name}]_pb_v{version}.{SEQ}.jpg'
-        root_name: 'project_pipe_test_pix'
-=======
         definition: '@render_root/maya/{task_name}/playblast/{Shot}_{task_name}[_{maya.techpass_name}][_{name}]_pb_v{version}'
-        root_name: 'project_pipeline'
+        root_name: 'project_pipe_test_pix'
     maya_shot_playblast_output:
         definition: '@maya_shot_playblast_root/{Shot}_{task_name}[_{maya.techpass_name}][_{name}]_pb_v{version}'
-        root_name: 'project_pipeline'
+        root_name: 'project_pipe_test_pix'
     maya_shot_playblast_publishing:
         definition: '@maya_shot_playblast_root/{Shot}_{task_name}[_{maya.techpass_name}][_{name}]_pb_v{version}.{SEQ}.jpg'
-        root_name: 'project_pipeline'
->>>>>>> 71f7d159
+        root_name: 'project_pipe_test_pix'
     maya_shot_quicktime_quick:
         definition: '@render_root/maya/{task_name}/review/quickdaily/{Shot}[_{name}]_v{version}_{iteration}.mov'
         root_name: 'project_pipe_test_pix'
@@ -255,25 +244,14 @@
         definition: '@asset_render_root/maya/{task_name}/publish/{Asset}_{task_name}[_{name}]_v{version}/[{maya.layer_name}/]{Asset}_{task_name}[_{name}]_v{version}.{SEQ}.exr'
         root_name: 'project_pipe_test_pix'
     maya_asset_playblast_root:
-<<<<<<< HEAD
-        definition: '@asset_render_root/maya/{task_name}/playblast/{Asset}_{task_name}[_{name}]_pb_v{version}'
-        root_name: 'project_pipe_test_pix'
-    maya_asset_playblast_output:
-        definition: '@maya_asset_playblast_root/{Asset}_{task_name}[_{name}]_pb_v{version}'
-        root_name: 'project_pipe_test_pix'
-    maya_asset_playblast_publishing:
-        definition: '@maya_asset_playblast_root/{Asset}_{task_name}[_{name}]_pb_v{version}.{SEQ}.jpg'
-        root_name: 'project_pipe_test_pix'
-=======
         definition: '@asset_render_root/maya/{task_name}/playblast/{Asset}_{task_name}[_{maya.techpass_name}][_{name}]_pb_v{version}'
-        root_name: 'project_pipeline'
+        root_name: 'project_pipe_test_pix'
     maya_asset_playblast_output:
         definition: '@maya_asset_playblast_root/{Asset}_{task_name}[_{maya.techpass_name}][_{name}]_pb_v{version}'
-        root_name: 'project_pipeline'
+        root_name: 'project_pipe_test_pix'
     maya_asset_playblast_publishing:
         definition: '@maya_asset_playblast_root/{Asset}_{task_name}[_{maya.techpass_name}][_{name}]_pb_v{version}.{SEQ}.jpg'
-        root_name: 'project_pipeline'
->>>>>>> 71f7d159
+        root_name: 'project_pipe_test_pix'
     # # Maya Simulations output
     # maya_asset_sim:
     #     definition: '@asset_context/maya/{task_name}/caches/sim/{Asset}_{task_name}_v{version}/{Asset}_{task_name}_v{version}.fxd'
