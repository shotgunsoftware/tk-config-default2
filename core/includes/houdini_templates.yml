# Copyright (c) 2015 Shotgun Software Inc.
#
# CONFIDENTIAL AND PROPRIETARY
#
# This work is provided "AS IS" and subject to the Shotgun Pipeline Toolkit
# Source Code License included in this distribution package. See LICENSE.
# By accessing, using, copying or modifying this work you indicate your
# agreement to the Shotgun Pipeline Toolkit Source Code License. All rights
# not expressly granted therein are reserved by Shotgun Software Inc.

#
# This file is one of the central points in the Shotgun Pipeline Toolkit configuration and
# a counterpart to the folder configuration structure.
#
# The folder structure underneath the project folder is used to create folders on disk -
# templates.yml (this file) refers to those folders. Therefore, the two files need to be
# in sync. This file contains an overview of all locations that are used by Sgtk.
#
# Whenever an app or an engine refers to a location on disk, it is using an entry defined in
# this file. For more information, see the Shotgun Pipeline Toolkit Documentation.
#
# The keys section contains the definitions for all the different keys that are being
# used by Sgtk. A key is a magic token that is replaced by a value at runtime, for example
# {Shot}. The section below tells Sgtk which data types and formats to expect for each key.
#
keys:

    houdini.node:
        alias: node
        type: str

    aov_name:
        type: str

    channel_group:
        type: str
        filter_by: alphanumeric
        default: rgba
        
    houdini_ext:
        type: str
        filter_by: '^(geo|bgeo|ifd|vdb)(\.gz|\.sc)?$'
        
    # set render temp file (ifd, ass, etc.)
    cache_type:
        type: str
        alias: cache_type

    # FORMAT: $F - Turns format_spec 04 into $F4 and a non-zero padded format_spec into $F
    HSEQ:
        type: sequence
        format_spec: "04"
        default: "$F4"
        alias: HSEQ
    
    point_cache_ext:
        type: str
        filter_by: '^(pc2|obj|geo|bgeo|bgeo.gz|pc)$'
    
    # Houdini supports three extension types.
    houdini_extension:
        type: str
        choices:
            hip: Houdini Scene (.hip)
            hipnc: Houdini Apprentice Scene (.hipnc)
            hiplc: Houdini Indie Scene (.hiplc)
        default: hip
        alias: extension

strings:
    # Houdini Workfile names minus the file extension
    # Asset work file name
    houdini_asset_hipfile:      "{Asset}_{task_name}[_{name}]_v{version}"
    houdini_asset_node_outfile: "{Asset}_{task_name}[_{name}][_{houdini.node}]_v{version}"
    houdini_asset_node_version: "{Asset}_{task_name}[_{houdini.node}]_v{version}"

    # Shot work file names
    houdini_shot_hipfile:      "{Shot}_{task_name}[_{name}]_v{version}"
    houdini_shot_node_outfile: "{Shot}_{task_name}[_{name}][_{houdini.node}]_v{version}"
    houdini_shot_node_version: "{Shot}_{task_name}[_{houdini.node}]_v{version}"

#
# The paths section contains all the the key locations where files are to be stored
# by Sgtk Apps. Each path is made up of several keys (like {version} or {shot}) and
# these are defined in the keys section above.
#
# Apps use these paths as part of their configuration to define where on disk
# different files should go.
#
# In this default configuration, all of the root_name keys will be set to 'primary'.
# This is because the default configuration stores all its production data in a single
# tree and hence uses a single root folder on disk. If you wanted to extend the
# configuration to span multiple root points, for example because you want to store
# renders on a different server, you could define an additional root in Shotgun, and
# then switch any relevant templates to point to that one instead.
#
paths:
    # houdini_cache_root: shots/cache
    # Asset Context = assets/{sg_asset_type}/{Asset}
    houdini_cache_shot_root:  '@shot_context/pipeline_task/{task_name}/caches/houdini'
    houdini_cache_asset_root: '@asset_context/pipeline_task/{task_name}/caches/houdini'
    houdini_shot_temp_root:   '@shot_context/renders/houdini/{task_name}'
    houdini_asset_temp_root:  '@asset_context/renders/houdini/{task_name}'

    ######################################## SHOT WORK
    # define the location of a work area
    houdini_shot_work_area:
        definition: '@shot_root/houdini'
        root_name: 'project_pipeline'
    # define the location of a publish area
    houdini_shot_publish_area:
        definition: '@shot_root/publish/houdini'
        root_name: 'project_pipeline'
    # The location of WIP files
    houdini_shot_work:
        definition: '@houdini_shot_work_area/scenes/@houdini_shot_hipfile.{houdini_extension}'
        root_name: 'project_pipeline'
    # The location of backups of WIP files
    houdini_shot_snapshot:
        definition: '@houdini_shot_work_area/snapshots/@houdini_shot_hipfile.{timestamp}.{houdini_extension}'
        root_name: 'project_pipeline'
    # The location of published houdini files
    houdini_shot_publish:
        definition: '@houdini_shot_publish_area/@houdini_shot_hipfile.{houdini_extension}'
        root_name: 'project_pipeline'
    ######################################## ASSET WORK
    # define the location of a work area
    houdini_asset_work_area:
        definition: '@asset_root/work/houdini'
        root_name: 'project_pipeline'
    # define the location of a publish area
    houdini_asset_publish_area:
        definition: '@asset_root/publish/houdini'
        root_name: 'project_pipeline'
    # The location of WIP files
    houdini_asset_work:
        definition: '@asset_root/work/houdini/scenes/@houdini_asset_hipfile.{houdini_extension}'
        root_name: 'project_pipeline'
    # The location of backups of WIP files
    houdini_asset_snapshot:
        definition: '@asset_root/work/houdini/snapshots/@houdini_asset_hipfile.{timestamp}.{houdini_extension}'
        root_name: 'project_pipeline'
    # The location of published houdini files
    houdini_asset_publish:
        definition: '@asset_root/publish/houdini/@houdini_asset_hipfile.{houdini_extension}'
        root_name: 'project_pipeline'
    ######################################## SHOT OUTPUT
    # Rendered images go to render root
    houdini_shot_render_step:
        definition: '@render_root/houdini/{task_name}'
        root_name: 'project_pipeline'
    houdini_shot_render_step_ver:
        definition: '@render_root/houdini/{task_name}/version'
        root_name: 'project_pipeline'
<<<<<<< HEAD
      houdini_shot_render_root:
=======
    houdini_shot_render_root:
>>>>>>> 06047fbb
        definition: '@houdini_shot_render_step_ver/@houdini_shot_hipfile'
        root_name: 'project_pipeline'
    houdini_shot_render_exr:
        definition: '@houdini_shot_render_root/[{houdini.node}/]@houdini_shot_node_version.{HSEQ}.exr'
        root_name: 'project_pipeline'
    houdini_shot_render_multi_exr:
        definition: '@houdini_shot_render_root/[{houdini.node}/]@houdini_shot_node_version_{channel_group}.{HSEQ}.exr'
        root_name: 'project_pipeline'
    houdini_shot_render_multi_tiled_exr:
        definition: '@houdini_shot_render_root/[{houdini.node}/]@houdini_shot_node_version_{channel_group}.{tile_index}.{HSEQ}.exr'
        root_name: 'project_pipeline'
    # Additional mantra SHOT outputs stay in the project folder
    # ifd is "compiled" hip scene for rendering mantra still has to render it
    houdini_shot_ifd:
        definition: '@houdini_shot_render_step/ifds/@houdini_shot_hipfile/[{houdini.node}/]@houdini_shot_node_version.{HSEQ}.ifd'
        root_name: 'project_pipeline'
    houdini_shot_vdb:
        definition: '@houdini_shot_render_step/vdbs/@houdini_shot_hipfile/[{houdini.node}/]@houdini_shot_node_version.{HSEQ}.vdb'
        root_name: 'project_pipeline'
    # potentially very large file size deep camera maps
    houdini_shot_dcm:
        definition: '@houdini_shot_render_step/dcm/@houdini_shot_hipfile/[{houdini.node}/]@houdini_shot_node_version.{HSEQ}.dcm'
        root_name: 'project_pipeline'
    houdini_shot_extra_plane:
        definition: '@houdini_shot_render_root/[{houdini.node}/]@houdini_shot_node_version_{aov_name}.{HSEQ}.exr'
        root_name: 'project_pipeline'
    # Additional geometry Shot node outputs
    houdini_shot_work_geo_cache:
        definition: '@houdini_shot_cache_root/geometry/@houdini_shot_hipfile/[{houdini.node}/]@houdini_shot_node_version.{HSEQ}.bgeo.sc'
        root_name: 'caches'        
    # Alembic caches
    houdini_shot_alembic_root:
        definition: '@houdini_shot_cache_root/alembic'
        root_name: 'caches'
    houdini_shot_work_alembic_cache_still:
        definition: '@houdini_shot_alembic_root/@houdini_shot_hipfile/[{houdini.node}/]@houdini_shot_node_version.abc'
        root_name: 'caches'
    houdini_shot_work_alembic_cache:
        definition: '@houdini_shot_alembic_root/@houdini_shot_hipfile/[{houdini.node}/]@houdini_shot_node_version.{HSEQ}.abc'
        root_name: 'caches'
    # Shot Simulation Caches
    houdini_shottask_simulation_cache:                  
        definition: '@houdini_shot_cache_root/sim/@houdini_shot_hipfile/[{houdini.node}/]@houdini_shot_node_version.{HSEQ}.sim'
        root_name: 'caches'
    houdini_shottask_simulation_cache_sc:               
        definition: '@houdini_shot_cache_root/sim/@houdini_shot_hipfile/[{houdini.node}/]@houdini_shot_node_version.{HSEQ}.sim.sc'
        root_name: 'caches'
    houdini_shottask_simulation_cache_gz:               
        definition: '@houdini_shot_cache_root/sim/@houdini_shot_hipfile/[{houdini.node}/]@houdini_shot_node_version.{HSEQ}.sim.gz'
        root_name: 'caches'
    # root shot cache template
    # for both templates and Houdini variables
    houdini_shot_cache_root:
        definition: '@houdini_shot_temp_root'
        root_name: 'caches'
    # Shot render temp file
    houdini_shot_temp_render_cache:               
        definition: '@houdini_shot_temp_root/{cache_type}/@houdini_shot_hipfile/[{houdini.node}/]@houdini_shot_node_version.{HSEQ}.{cache_type}'
        root_name: 'caches'
    # Playblast output
    houdini_shot_playblast_root:
        definition: '@render_root/houdini/{task_name}/flip'
        root_name: 'project_pipeline'
    houdini_shot_playblast_output:
        definition: '@houdini_shot_playblast_root/@houdini_shot_hipfile/@houdini_shot_hipfile'
        root_name: 'project_pipeline'
    houdini_shot_playblast_publishing:
        definition: '@houdini_shot_playblast_output.{HSEQ}.jpg'
        root_name: 'project_pipeline'
    houdini_shot_playblast_mov:
        definition: '@houdini_shot_playblast_output.mov'
        root_name: 'project_pipeline'

    ######################################## ASSET OUTPUT       
    # Rendered images
    houdini_asset_render_step:
        definition: '@asset_render_root/houdini/{task_name}'
        root_name: 'project_pipeline'
    houdini_asset_render_step_ver:
        definition: '@asset_render_root/houdini/{task_name}/version'
        root_name: 'project_pipeline'
    houdini_asset_render_root:
        definition: '@houdini_asset_render_step_ver/@houdini_asset_hipfile'
        root_name: 'project_pipeline'
    houdini_asset_render_exr:
        definition: '@houdini_asset_render_root/[{houdini.node}/]@houdini_asset_node_version.{HSEQ}.exr'
        root_name: 'project_pipeline'
    # Additional mantra outputs
    houdini_asset_ifd:
        definition: '@houdini_asset_render_step/ifds/@houdini_asset_hipfile/[{houdini.node}/]@houdini_asset_node_version.{HSEQ}.ifd'
        root_name: 'project_pipeline'
    houdini_asset_vdb:
        definition: '@houdini_asset_render_step/vdbs/@houdini_asset_hipfile/[{houdini.node}/]@houdini_asset_node_version.{HSEQ}.vdb'
        root_name: 'project_pipeline'
    houdini_asset_dcm:
        definition: '@houdini_asset_render_step/dcms/@houdini_asset_hipfile/[{houdini.node}/]@houdini_asset_node_version.{HSEQ}.dcm'
        root_name: 'project_pipeline'
    houdini_asset_extra_plane:
        definition: '@houdini_asset_render_root_{aov_name}/[{houdini.node}/]@houdini_asset_node_version.{HSEQ}.exr'
        root_name: 'project_pipeline'
    # Additional geometry Asset cache node outputs
    houdini_asset_work_geo_cache:
        definition: '@houdini_asset_cache_root/geometry/@houdini_asset_hipfile/[{houdini.node}/]@houdini_asset_node_version.{HSEQ}.bgeo.sc'
        root_name: 'caches'
    # Alembic caches
    # /assets/{sg_asset_type}/{Asset}/pipeline_task/{task_name}/caches/houdini/
    houdini_asset_alembic_root:
        definition: '@houdini_cache_asset_root/geometry'
        root_name: 'caches'
    houdini_asset_work_alembic_cache_still:
        definition: '@houdini_asset_alembic_root/@houdini_asset_hipfile/[{houdini.node}/]@houdini_asset_node_version.abc'
        root_name: 'caches'
    houdini_asset_work_alembic_cache:
        definition: '@houdini_asset_alembic_root/@houdini_asset_hipfile/[{houdini.node}/]@houdini_asset_node_version.{HSEQ}.abc'
        root_name: 'caches'
    # root shot cache template 
    # for both templates and Houdini variables
    houdini_asset_cache_root:
        definition: '@houdini_asset_temp_root'
        root_name: 'caches'
    # Asset render temp file
    houdini_asset_temp_render_cache:               
        definition: '@houdini_asset_temp_root/{cache_type}/@houdini_asset_hipfile/[{houdini.node}/]@houdini_asset_node_version.{HSEQ}.{cache_type}'
        root_name: 'caches'
    # playblast output
    houdini_asset_playblast_root:
        definition: '@asset_render_root/houdini/{task_name}/flip'
        root_name: 'project_pipeline'
    houdini_asset_playblast_output:
        definition: '@houdini_asset_playblast_root/@houdini_asset_hipfile/@houdini_asset_hipfile'
        root_name: 'project_pipeline'
    houdini_asset_playblast_publishing:
        definition: '@houdini_asset_playblast_output.{HSEQ}.jpg'
        root_name: 'project_pipeline'
    houdini_asset_playblast_mov:
        definition: '@houdini_asset_playblast_output.mov'
        root_name: 'project_pipeline'<|MERGE_RESOLUTION|>--- conflicted
+++ resolved
@@ -152,11 +152,7 @@
     houdini_shot_render_step_ver:
         definition: '@render_root/houdini/{task_name}/version'
         root_name: 'project_pipeline'
-<<<<<<< HEAD
-      houdini_shot_render_root:
-=======
     houdini_shot_render_root:
->>>>>>> 06047fbb
         definition: '@houdini_shot_render_step_ver/@houdini_shot_hipfile'
         root_name: 'project_pipeline'
     houdini_shot_render_exr:
