--- conflicted
+++ resolved
@@ -398,24 +398,14 @@
         definition: '@shot_context/renders/process/{Codec}/{Shot}_v{version}.mov'
         root_name: 'project_pipeline'
     resolve_shot_review_mov: 
-<<<<<<< HEAD
         definition: 'editorial/resolve/review/{YYYY}{MM}{DD}_Resolve_Review/{ampm}/{Shot}_{task_name}[_{name}][_{process}]_v{version}.mov'
         root_name: 'project_pipeline'        
-=======
-        definition: 'editorial/resolve/review/{YYYY}{MM}{DD}_Resolve_Review/{ampm}/{Shot}_{task_name}[_{name}]_v{version}.mov'
-        root_name: 'project_pipeline'
->>>>>>> 7b3b23cc
     resolve_shot_review_mov_secondary: 
         definition: 'editorial/resolve/review/{YYYY}{MM}{DD}_Resolve_Review/{ampm}/{Shot}_{task_name}[_{name}][_{process}]_v{version}.mov'
         root_name: 'secondary'                
     resolve_asset_review_mov: 
-<<<<<<< HEAD
         definition: 'editorial/resolve/review/{YYYY}{MM}{DD}_Resolve_Review/{ampm}/{Asset}_{task_name}[_{name}][_{process}]_v{version}.mov'
         root_name: 'project_pipeline'        
-=======
-        definition: 'editorial/resolve/review/{YYYY}{MM}{DD}_Resolve_Review/{ampm}/{Asset}_{task_name}[_{name}]_v{version}.mov'
-        root_name: 'project_pipeline'
->>>>>>> 7b3b23cc
     resolve_asset_review_mov_secondary: 
         definition: 'editorial/resolve/review/{YYYY}{MM}{DD}_Resolve_Review/{ampm}/{Asset}_{task_name}[_{name}][_{process}]_v{version}.mov'
         root_name: 'secondary'                
