# Copyright (c) 2015 Shotgun Software Inc.
#
# CONFIDENTIAL AND PROPRIETARY
#
# This work is provided "AS IS" and subject to the Shotgun Pipeline Toolkit
# Source Code License included in this distribution package. See LICENSE.
# By accessing, using, copying or modifying this work you indicate your
# agreement to the Shotgun Pipeline Toolkit Source Code License. All rights
# not expressly granted therein are reserved by Shotgun Software Inc.

#
# This file is one of the central points in the Shotgun Pipeline Toolkit configuration and
# a counterpart to the folder configuration structure.
#
# The folder structure underneath the project folder is used to create folders on disk -
# templates.yml (this file) refers to those folders. Therefore, the two files need to be
# in sync. This file contains an overview of all locations that are used by Sgtk.
#
# Whenever an app or an engine refers to a location on disk, it is using an entry defined in
# this file. For more information, see the Shotgun Pipeline Toolkit Documentation.



#
# The keys section contains the definitions for all the different keys that are being
# used by Sgtk. A key is a magic token that is replaced by a value at runtime, for example
# {Shot}. The section below tells Sgtk which data types and formats to expect for each key.
<<<<<<< HEAD
#
#Staino hello
=======
# Anton says hallo
>>>>>>> c09414b3
keys:
    Sequence:
        type: str
    Shot:
        type: str
    Step:
        type: str
    sg_asset_type:
        type: str
    Asset:
        type: str
    name:
        type: str
        filter_by: alphanumeric
    iteration:
        type: int
    version:
        type: int
        format_spec: "03"
    version_four:
       type: int
       format_spec: "04"
       alias: version
    timestamp:
        type: str
    width:
        type: int
    height:
        type: int
    segment_name:
        type: str
    Episode:
        type: str

    # Represents the optional output name for frames written by the Shotgun Write Node
    nuke.output:
        alias: output
        type: str
        filter_by: alphanumeric

    # Represents the optional output name for frames written by the After Effects Publish Rendering Plugin
    afx.comp:
        alias: comp
        type: str
        filter_by: alphanumeric
    afx.mov.ext:
        alias: extension
        type: str
        choices:
            mov: Quicktime Movie (.mov)
            avi: Audio Video Interleaved (.avi)

    SEQ:
        type: sequence
        format_spec: "04"

    # Represents a frame sequence exported from Flame
    flame.frame:
        type: sequence
        format_spec: "08"

    eye:
        type: str

    houdini.node:
        alias: node
        type: str
    aov_name:
        type: str

    # these are used by the Hiero exporter and pipeline
    YYYY:
        type: int
        format_spec: "04"
    MM:
        type: int
        format_spec: "02"
    DD:
        type: int
        format_spec: "02"
        alias: DD
    project:
        type: str

    # These are used for the Mari UDIM pipeline:
    UDIM:
        type: sequence
        default: "<UDIM>"
    mari.channel:
        type: str
        alias: channel
    mari.layer:
        type: str
        alias: layer
    mari.project_name:
        type: str
        alias: name
    asset_name:
        type: str
        shotgun_entity_type: Asset
        shotgun_field_name: code
    task_name:
        type: str
        shotgun_entity_type: Task
        shotgun_field_name: content

    # Maya supports two extension types.
    maya_extension:
        type: str
        choices:
            ma: Maya Ascii (.ma)
            mb: Maya Binary (.mb)
        default: ma
        alias: extension

    # needed by the Alias import as reference functionality
    alias.extension:
        type: str
        filter_by: alphanumeric

    # Vred supports three extension types
    vred.extension:
        type: str
        choices:
            vpe: VRED Essentials Project Binary (*.vpe)
            vpb: VRED Project Binary (*.vpb)
            vpf: VRED Project File (*.vpf)
        default: vpb

    # represents the optional render pass for frames written by VRED
    vred.render_pass:
        type: str
        filter_by: alphanumeric

    # represents the image extension for frames written by VRED
    vred.render_extension:
        type: str
        choices:
            png: PNG Image
            exr: EXR Image
        default: png

    # Represents a frame sequence exported from VRED
    vred.frame:
        type: sequence
        format_spec: "05"
        alias: SEQ


#
# The paths section contains all the the key locations where files are to be stored
# by Sgtk Apps. Each path is made up of several keys (like {version} or {shot}) and
# these are defined in the keys section above.
#
# Apps use these paths as part of their configuration to define where on disk
# different files should go.
#

paths:

    # Common  path definitions to use as shorthand in order to avoid repetitive and verbose
    # templates. This also makes it easy to change any of the common root paths and have the
    # changes apply to all templates that use them.
    #
    # These don't require the standard formatting (with definition and root_name) because they
    # will be set within each template that uses the alias.
    shot_root: sequences/{Sequence}/{Shot}/{Step}
    asset_root: assets/{sg_asset_type}/{Asset}/{Step}
    sequence_root: sequences/{Sequence}


    ##########################################################################################
    # Project level paths
    #

    #
    # Hiero
    #

    # The location of WIP files
    hiero_project_work:
        definition: 'editorial/work/{name}_v{version}.hrox'
    hiero_project_work_area:
        definition: 'editorial/work'
    # The location of backups of WIP files
    hiero_project_snapshot:
        definition: 'editorial/work/snapshots/{name}_v{version}_{timestamp}.hrox'
    # The location of published hiero files
    hiero_project_publish:
        definition: 'editorial/publish/{name}_v{version}.hrox'
    hiero_project_publish_area:
        definition: 'editorial/publish'

    #
    # Cinema
    #

    # asset
    # define the location of a work area
    asset_work_area_cinema:
        definition: '@asset_root/work/cinema'
        root_name: 'primary'
    # define the location of a publish area
    asset_publish_area_cinema:
        definition: '@asset_root/publish/cinema'
        root_name: 'primary'

    # The location of WIP files
    cinema_asset_work:
        definition: '@asset_root/work/cinema/{Asset}_{Step}_{name}.v{version}.c4d'
        root_name: 'primary'
    # The location of backups of WIP files
    cinema_asset_snapshot:
        definition: '@asset_root/work/cinema/snapshots/{Asset}_{Step}_{name}.v{version}.{timestamp}.c4d'
        root_name: 'primary'
    # The location of published cinema files
    cinema_asset_publish:
        definition: '@asset_root/publish/cinema/{Asset}_{Step}_{name}.v{version}.c4d'
        root_name: 'primary'
 
    # shot 
    # define the location of a work area
    shot_work_area_cinema:
        definition: '@shot_root/work/cinema'
        root_name: 'primary'
    # define the location of a publish area
    shot_publish_area_cinema:
        definition: '@shot_root/publish/cinema'
        root_name: 'primary'
    # The location of WIP files
    cinema_shot_work:
        definition: '@shot_root/work/cinema/{Shot}_{Step}_{name}.v{version}.c4d'
        root_name: 'primary'
    # The location of backups of WIP files
    cinema_shot_snapshot:
        definition: '@shot_root/work/cinema/snapshots/{Shot}_{Step}_{name}.v{version}.{timestamp}.c4d'
        root_name: 'primary'
    # The location of published cinema files
    cinema_shot_publish:
        definition: '@shot_root/publish/cinema/{Shot}_{Step}_{name}.v{version}.c4d'
        root_name: 'primary'

    # sequence 
    # define the location of a work area
    sequence_work_area_cinema:
        definition: '@sequence_root/work/cinema'
        root_name: 'primary'
    # define the location of a publish area
    sequence_publish_area_cinema:
        definition: '@sequence_root/publish/cinema'
        root_name: 'primary'
    # The location of WIP files
    cinema_sequence_work:
        definition: '@sequence_root/work/cinema/{Sequence}_{Step}_{name}.v{version}.c4d'
        root_name: 'primary'
    # The location of backups of WIP files
    cinema_sequence_snapshot:
        definition: '@sequence_root/work/cinema/snapshots/{Sequence}_{Step}_{name}.v{version}.{timestamp}.c4d'
        root_name: 'primary'
    # The location of published cinema files
    cinema_sequence_publish:
        definition: '@sequence_root/publish/cinema/{Sequence}_{Step}_{name}.v{version}.c4d'
        root_name: 'primary'
    ##########################################################################################
    # Sequence level paths
    #


    ##########################################################################################
    # Shot level paths
    #

    #
    # Flame
    #

    flame_segment_clip:
        definition: 'sequences/{Sequence}/{Shot}/finishing/clip/sources/{segment_name}.clip'
    flame_shot_clip:
        definition: 'sequences/{Sequence}/{Shot}/finishing/clip/{Shot}.clip'
    flame_shot_batch:
        definition: 'sequences/{Sequence}/{Shot}/finishing/batch/{Shot}.v{version}.batch'
    flame_shot_render_dpx:
        definition: 'sequences/{Sequence}/{Shot}/finishing/renders/{segment_name}_v{version}/{Shot}_{segment_name}_v{version}.{flame.frame}.dpx'
    flame_shot_render_exr:
        definition: 'sequences/{Sequence}/{Shot}/finishing/renders/{segment_name}_v{version}/{Shot}_{segment_name}_v{version}.{flame.frame}.exr'
    flame_shot_comp_dpx:
        definition: 'sequences/{Sequence}/{Shot}/finishing/comp/{segment_name}_v{version}/{Shot}_{segment_name}_v{version}.{flame.frame}.dpx'
    flame_shot_comp_exr:
        definition: 'sequences/{Sequence}/{Shot}/finishing/comp/{segment_name}_v{version}/{Shot}_{segment_name}_v{version}.{flame.frame}.exr'

    #
    # Photoshop
    #

    # The location of WIP files
    photoshop_shot_work:
        definition: '@shot_root/work/photoshop/{name}.v{version}.psd'
    shot_work_area_photoshop:
        definition: '@shot_root/work/photoshop'
    # The location of backups of WIP files
    photoshop_shot_snapshot:
        definition: '@shot_root/work/photoshop/snapshots/{name}.v{version}.{timestamp}.psd'
    # The location of published files
    shot_publish_area_photoshop:
        definition: '@shot_root/publish/photoshop'
    photoshop_shot_publish:
        definition: '@shot_root/publish/photoshop/{name}.v{version}.psd'

    #
    # After Effects
    #

    # The location of WIP files
    aftereffects_shot_work:
        definition: '@shot_root/work/afx/{name}.v{version}.aep'
    shot_work_area_aftereffects:
        definition: '@shot_root/work/afx'
    # The location of backups of WIP files
    aftereffects_shot_snapshot:
        definition: '@shot_root/work/afx/snapshots/{name}.v{version}.{timestamp}.aep'
    # The location of published files
    shot_publish_area_aftereffects:
        definition: '@shot_root/publish/afx'
    aftereffects_shot_publish:
        definition: '@shot_root/publish/afx/{name}.v{version}.aep'
    aftereffects_shot_render_pub_mono:
        definition: '@shot_root/publish/elements/{name}/v{version}/{width}x{height}/{Shot}_{name}_{afx.comp}_v{version}.{SEQ}.tif'
    # The following template uses {afx.mov.ext} this is a special key, that will be only there
    # in the beta to support different extensions on mac and windows, while using the same
    # output module (Lossless with Alpha)
    aftereffects_shot_render_movie:
        definition: '@shot_root/review/{Shot}_{name}_{afx.comp}_v{version}.{afx.mov.ext}'


    #
    # Maya
    #

    # define the location of a work area
    shot_work_area_maya:
        definition: '@shot_root/work/maya'
    # define the location of a publish area
    shot_publish_area_maya:
        definition: '@shot_root/publish/maya'
    # The location of WIP files
    maya_shot_work:
        definition: '@shot_root/work/maya/{name}.v{version}.{maya_extension}'
    # The location of backups of WIP files
    maya_shot_snapshot:
        definition: '@shot_root/work/maya/snapshots/{name}.v{version}.{timestamp}.{maya_extension}'
    # The location of published maya files
    maya_shot_publish:
        definition: '@shot_root/publish/maya/{name}.v{version}.{maya_extension}'


    #
    # Houdini
    #

    # define the location of a work area
    shot_work_area_houdini:
        definition: '@shot_root/work/houdini'
    # define the location of a publish area
    shot_publish_area_houdini:
        definition: '@shot_root/publish/houdini'
    # The location of WIP files
    houdini_shot_work:
        definition: '@shot_root/work/houdini/{name}.v{version}.hip'
    # The location of backups of WIP files
    houdini_shot_snapshot:
        definition: '@shot_root/work/houdini/snapshots/{name}.v{version}.{timestamp}.hip'
    # The location of published houdini files
    houdini_shot_publish:
        definition: '@shot_root/publish/houdini/{name}.v{version}.hip'
    # Alembic caches
    houdini_shot_work_alembic_cache:
        definition: '@shot_root/work/houdini/cache/alembic/{name}/{houdini.node}/v{version}/{Shot}_{name}_v{version}.abc'

    # Rendered images
    houdini_shot_render:
        definition: '@shot_root/work/images/{name}/{houdini.node}/v{version}/{width}x{height}/{Shot}_{name}_v{version}.{SEQ}.exr'

    # Additional mantra outputs
    houdini_shot_ifd:
        definition: '@shot_root/work/ifds/{name}/{houdini.node}/v{version}/{width}x{height}/{Shot}_{name}_v{version}.{SEQ}.ifd'

    houdini_shot_dcm:
        definition: '@shot_root/work/dcms/{name}/{houdini.node}/v{version}/{width}x{height}/{Shot}_{name}_v{version}.{SEQ}.dcm'

    houdini_shot_extra_plane:
        definition: '@shot_root/work/images/{name}/{houdini.node}/{aov_name}/v{version}/{width}x{height}/{Shot}_{name}_v{version}.{SEQ}.exr'


    #
    # 3dsmax
    #

    # define the location of a work area
    shot_work_area_max:
        definition: '@shot_root/work/3dsmax'
    # define the location of a publish area
    shot_publish_area_max:
        definition: '@shot_root/publish/3dsmax'
    # The location of WIP files
    max_shot_work:
        definition: '@shot_root/work/3dsmax/{name}.v{version}.max'
    # The location of backups of WIP files
    max_shot_snapshot:
        definition: '@shot_root/work/3dsmax/snapshots/{name}.v{version}.{timestamp}.max'
    # The location of published max files
    max_shot_publish:
        definition: '@shot_root/publish/3dsmax/{name}.v{version}.max'


    #
    # Motionbuilder
    #

    # define the location of a work area
    shot_work_area_mobu:
        definition: '@shot_root/work/mobu'
    # define the location of a publish area
    shot_publish_area_mobu:
        definition: '@shot_root/publish/mobu'
    # The location of WIP files
    mobu_shot_work:
        definition: '@shot_root/work/mobu/{name}.v{version}.fbx'
    # The location of backups of WIP files
    mobu_shot_snapshot:
        definition: '@shot_root/work/mobu/snapshots/{name}.v{version}.{timestamp}.fbx'
    # The location of published mobu files
    mobu_shot_publish:
        definition: '@shot_root/publish/mobu/{name}.v{version}.fbx'


    #
    # Nuke
    #

    # define the location of a work area
    shot_work_area_nuke:
        definition: '@shot_root/work/nuke'
    # define the location of a publish area
    shot_publish_area_nuke:
        definition: '@shot_root/publish/nuke'
    # The location of WIP script files
    nuke_shot_work:
        definition: '@shot_root/work/nuke/{name}.v{version}.nk'
    # The location of backups of WIP files
    nuke_shot_snapshot:
        definition: '@shot_root/work/nuke/snapshots/{name}.v{version}.{timestamp}.nk'
    # The location of published nuke script files
    nuke_shot_publish:
        definition: '@shot_root/publish/nuke/{name}.v{version}.nk'
    # write node outputs
    nuke_shot_render_mono_dpx:
        definition: '@shot_root/work/images/{name}/v{version}/{width}x{height}/{Shot}_{name}_{nuke.output}_v{version}.{SEQ}.dpx'
    nuke_shot_render_pub_mono_dpx:
        definition: '@shot_root/publish/elements/{name}/v{version}/{width}x{height}/{Shot}_{name}_{nuke.output}_v{version}.{SEQ}.dpx'
    nuke_shot_render_stereo:
        definition: '@shot_root/work/images/{name}/v{version}/{width}x{height}/{Shot}_{name}_{nuke.output}_{eye}_v{version}.{SEQ}.exr'
    nuke_shot_render_pub_stereo:
        definition: '@shot_root/publish/elements/{name}/v{version}/{width}x{height}/{Shot}_{name}_{nuke.output}_{eye}_v{version}.{SEQ}.exr'
    # review output
    shot_quicktime_quick:
        definition: '@shot_root/review/quickdaily/{Shot}_{name}_{iteration}.mov'
    nuke_shot_render_movie:
        definition: '@shot_root/review/{Shot}_{name}_{nuke.output}_v{version}.mov'

    #
    # Hiero
    #

    # export of shot asset data from hiero
    hiero_plate_path:
        definition: 'sequences/{Sequence}/{Shot}/editorial/{YYYY}_{MM}_{DD}/plates/{project}_{Shot}.mov'
    hiero_render_path:
        definition: 'sequences/{Sequence}/{Shot}/editorial/{YYYY}_{MM}_{DD}/renders/{project}_{Shot}.{SEQ}.dpx'

    ##########################################################################################
    # Asset pipeline


    #
    # Alembic caches
    #

    asset_alembic_cache:
        definition: '@asset_root/publish/caches/{name}.v{version}.abc'


    #
    # Photoshop
    #

    # The location of WIP files
    photoshop_asset_work:
        definition: '@asset_root/work/photoshop/{name}.v{version}.psd'
    asset_work_area_photoshop:
        definition: '@asset_root/work/photoshop'
    # The location of backups of WIP files
    photoshop_asset_snapshot:
        definition: '@asset_root/work/photoshop/snapshots/{name}.v{version}.{timestamp}.psd'
    # The location of published files
    asset_publish_area_photoshop:
        definition: '@asset_root/publish/photoshop'
    photoshop_asset_publish:
        definition: '@asset_root/publish/photoshop/{name}.v{version}.psd'

    #
    # after effects
    #

    # The location of WIP files
    aftereffects_asset_work:
        definition: '@asset_root/work/afx/{name}.v{version}.aep'
    asset_work_area_aftereffects:
        definition: '@asset_root/work/afx'
    # The location of backups of WIP files
    aftereffects_asset_snapshot:
        definition: '@asset_root/work/afx/snapshots/{name}.v{version}.{timestamp}.aep'
    # The location of published files
    asset_publish_area_aftereffects:
        definition: '@asset_root/publish/afx'
    aftereffects_asset_publish:
        definition: '@asset_root/publish/afx/{name}.v{version}.aep'
    aftereffects_asset_render_pub_mono:
        definition: '@asset_root/publish/elements/{name}/v{version}/{width}x{height}/{Asset}_{name}_{afx.comp}_v{version}.{SEQ}.tif'
    # The following template uses {afx.mov.ext} this is a special key, that will be only there
    # in the beta to support different extensions on mac and windows, while using the same
    # output module (Lossless with Alpha)
    aftereffects_asset_render_movie:
        definition: '@asset_root/review/{Asset}_{name}_{afx.comp}_v{version}.{afx.mov.ext}'


    #
    # Mari
    #
    asset_mari_texture_tif:
        definition: '@asset_root/publish/mari/{name}_{mari.channel}[_{mari.layer}].v{version}.{UDIM}.tif'

    #
    # Maya
    #

    # define the location of a work area
    asset_work_area_maya:
        definition: '@asset_root/work/maya'
    # define the location of a publish area
    asset_publish_area_maya:
        definition: '@asset_root/publish/maya'
    # The location of WIP files
    maya_asset_work:
        definition: '@asset_root/work/maya/{name}.v{version}.{maya_extension}'
    # The location of backups of WIP files
    maya_asset_snapshot:
        definition: '@asset_root/work/maya/snapshots/{name}.v{version}.{timestamp}.{maya_extension}'
    # The location of published maya files
    maya_asset_publish:
        definition: '@asset_root/publish/maya/{name}.v{version}.{maya_extension}'


    #
    # Houdini
    #

    # define the location of a work area
    asset_work_area_houdini:
        definition: '@asset_root/work/houdini'
    # define the location of a publish area
    asset_publish_area_houdini:
        definition: '@asset_root/publish/houdini'
    # The location of WIP files
    houdini_asset_work:
        definition: '@asset_root/work/houdini/{name}.v{version}.hip'
    # The location of backups of WIP files
    houdini_asset_snapshot:
        definition: '@asset_root/work/houdini/snapshots/{name}.v{version}.{timestamp}.hip'
    # The location of published houdini files
    houdini_asset_publish:
        definition: '@asset_root/publish/houdini/{name}.v{version}.hip'
    # Alembic caches
    houdini_asset_work_alembic_cache:
        definition: '@asset_root/work/houdini/cache/alembic/{name}/{houdini.node}/v{version}/{Asset}_{name}_v{version}.abc'
    # Geometry caches
    houdini_asset_work_geo_cache:
        definition: '@asset_root/work/houdini/cache/geometry/{name}/{houdini.node}/v{version}/{Asset}_{name}_v{version}.abc'

    # Rendered images
    houdini_asset_render:
        definition: '@asset_root/work/images/{name}/{houdini.node}/v{version}/{width}x{height}/{Asset}_{name}_v{version}.{SEQ}.exr'

    # Additional mantra outputs
    houdini_asset_ifd:
        definition: '@asset_root/work/ifds/{name}/{houdini.node}/v{version}/{width}x{height}/{Asset}_{name}_v{version}.{SEQ}.ifd'

    houdini_asset_dcm:
        definition: '@asset_root/work/dcms/{name}/{houdini.node}/v{version}/{width}x{height}/{Asset}_{name}_v{version}.{SEQ}.dcm'

    houdini_asset_extra_plane:
        definition: '@asset_root/work/images/{name}/{houdini.node}/{aov_name}/v{version}/{width}x{height}/{Asset}_{name}_v{version}.{SEQ}.exr'


    #
    # 3dsmax
    #

    # define the location of a work area
    asset_work_area_max:
        definition: '@asset_root/work/3dsmax'
    # define the location of a publish area
    asset_publish_area_max:
        definition: '@asset_root/publish/3dsmax'
    # The location of WIP files
    max_asset_work:
        definition: '@asset_root/work/3dsmax/{name}.v{version}.max'
    # The location of backups of WIP files
    max_asset_snapshot:
        definition: '@asset_root/work/3dsmax/snapshots/{name}.v{version}.{timestamp}.max'
    # The location of published max files
    max_asset_publish:
        definition: '@asset_root/publish/3dsmax/{name}.v{version}.max'


    #
    # Motionbuilder
    #

    # define the location of a work area
    asset_work_area_mobu:
        definition: '@asset_root/work/mobu'
    # define the location of a publish area
    asset_publish_area_mobu:
        definition: '@asset_root/publish/mobu'
    # The location of WIP files
    mobu_asset_work:
        definition: '@asset_root/work/mobu/{name}.v{version}.fbx'
    # The location of backups of WIP files
    mobu_asset_snapshot:
        definition: '@asset_root/work/mobu/snapshots/{name}.v{version}.{timestamp}.fbx'
    # The location of published Motionbuilder files
    mobu_asset_publish:
        definition: '@asset_root/publish/mobu/{name}.v{version}.fbx'


    #
    # Nuke
    #

    # define the location of a work area
    asset_work_area_nuke:
        definition: '@asset_root/work/nuke'
    # define the location of a publish area
    asset_publish_area_nuke:
        definition: '@asset_root/publish'
    # outputs from the Shotgun Write Node for assets
    nuke_asset_render:
        definition: '@asset_root/work/images/{name}/v{version}/{width}x{height}/{Asset}_{name}_{nuke.output}_v{version}.{SEQ}.exr'
    nuke_asset_render_pub:
        definition: '@asset_root/publish/elements/{name}/v{version}/{width}x{height}/{Asset}_{name}_{nuke.output}_v{version}.{SEQ}.exr'
    # review output
    nuke_asset_render_movie:
        definition: '@asset_root/review/{Asset}_{name}_{nuke.output}_v{version}.mov'
    asset_quicktime_quick:
        definition: '@asset_root/review/quickdaily/{Asset}_{name}_{iteration}.mov'
    # The location of WIP script files
    nuke_asset_work:
        definition: '@asset_root/work/nuke/{name}.v{version}.nk'
    # The location of backups of WIP files
    nuke_asset_snapshot:
        definition: '@asset_root/work/nuke/snapshots/{name}.v{version}.{timestamp}.nk'
    # The location of published nuke script files
    nuke_asset_publish:
        definition: '@asset_root/publish/nuke/{name}.v{version}.nk'

    #
    # Alias
    #

    # define the location of a work area
    asset_work_area_alias:
        definition: '@asset_root/work/alias'
    # define the location of a publish area
    asset_publish_area_alias:
        definition: '@asset_root/publish/alias'
    # The location of WIP files
    alias_asset_work:
        definition: '@asset_root/work/alias/{name}.v{version}.wire'
    # The location of backups of WIP files
    alias_asset_snapshot:
        definition: '@asset_root/work/alias/snapshots/{name}.v{version}.{timestamp}.wire'
    # The location of published Alias files
    alias_asset_publish:
        definition: '@asset_root/publish/alias/{name}.v{version}.wire'

    # Alias translations

    # The location of the reference created on the fly by Alias when importing a file as ref
    alias_asset_reference_publish:
        definition: '@asset_root/publish/alias/translations/{name}_{alias.extension}.v{version}.wref'
    alias_asset_igs_publish:
        definition: '@asset_root/publish/alias/translations/{name}.v{version}.igs'
    alias_asset_catpart_publish:
        definition: '@asset_root/publish/alias/translations/{name}.v{version}.CATPart'
    alias_asset_jt_publish:
        definition: '@asset_root/publish/alias/translations/{name}.v{version}.jt'
    alias_asset_stp_publish:
        definition: '@asset_root/publish/alias/translations/{name}.v{version}.stp'
    alias_asset_wref_publish:
        definition: '@asset_root/publish/alias/translations/{name}.v{version}.wref'

    #
    # VRED
    #

    # define the location of a work area
    asset_work_area_vred:
        definition: '@asset_root/work/vred'
    # define the location of a publish area
    asset_publish_area_vred:
        definition: '@asset_root/publish/vred'
    # The location of WIP files
    vred_asset_work:
        definition: '@asset_root/work/vred/{name}.v{version}.{vred.extension}'
    # The location of backups of WIP files
    vred_asset_snapshot:
        definition: '@asset_root/work/vred/snapshots/{name}.v{version}.{timestamp}.{vred.extension}'
    # The location of published VRED files
    vred_asset_publish:
        definition: '@asset_root/publish/vred/{name}.v{version}.{vred.extension}'

    # define the location of VRED geometry published files
    vred_asset_geometry_publish:
        definition: '@asset_root/publish/vred/geometry/{name}.v{version}.osb'

    # define the location of the WIP render images
    vred_asset_render_work:
        definition: '@asset_root/work/images/{name}/v{version}/{Asset}_{name}_v{version}[-{vred.render_pass}].{vred.render_extension}'

    # define the location of the WIP renderings for an image sequence
    vred_asset_render_sequence_work:
        definition: '@asset_root/work/images/{name}/v{version}/{Asset}_{name}_v{version}[-{vred.render_pass}]-{vred.frame}.{vred.render_extension}'

    # define the location of the published render images
    vred_asset_render_publish:
        definition: '@asset_root/publish/images/{name}/v{version}/{Asset}_{name}_v{version}[-{vred.render_pass}].{vred.render_extension}'

    # define the location of the published renderings for an image sequence
    vred_asset_render_sequence_publish:
        definition: '@asset_root/publish/images/{name}/v{version}/{Asset}_{name}_v{version}[-{vred.render_pass}]-{vred.frame}.{vred.render_extension}'


#
# The strings section is similar to the paths section - but rather than defining paths
# on disk, it contains a list of strings. Strings are typically used when you want to be
# able to configure the way data is written to shotgun - it may be the name field for a
# review version or the formatting of a publish.
#

strings:

    # when a review Version in Shotgun is created inside of Nuke, this is the
    # name that is being given to it (the code field)
    nuke_shot_version_name: "{Shot}_{name}_{nuke.output}_v{version}.{iteration}"
    nuke_quick_shot_version_name: "{Shot}_{name}_quick_{iteration}"

    nuke_asset_version_name: "{Asset}_{name}_{nuke.output}_v{version}.{iteration}"
    nuke_quick_asset_version_name: "{Asset}_{name}_quick_{iteration}"

    # defines how the {tk_version} token in Hiero gets formatted back to tk.
    hiero_version: "{version}"

    # define how new Mari projects should be named
    mari_asset_project_name: "{mari.project_name} - Asset {asset_name}, {task_name}"

   <|MERGE_RESOLUTION|>--- conflicted
+++ resolved
@@ -25,12 +25,8 @@
 # The keys section contains the definitions for all the different keys that are being
 # used by Sgtk. A key is a magic token that is replaced by a value at runtime, for example
 # {Shot}. The section below tells Sgtk which data types and formats to expect for each key.
-<<<<<<< HEAD
-#
-#Staino hello
-=======
+# Staino hello
 # Anton says hallo
->>>>>>> c09414b3
 keys:
     Sequence:
         type: str
