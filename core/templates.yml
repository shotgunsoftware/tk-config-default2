# Copyright (c) 2015 Shotgun Software Inc.
#
# CONFIDENTIAL AND PROPRIETARY
#
# This work is provided "AS IS" and subject to the Shotgun Pipeline Toolkit
# Source Code License included in this distribution package. See LICENSE.
# By accessing, using, copying or modifying this work you indicate your
# agreement to the Shotgun Pipeline Toolkit Source Code License. All rights
# not expressly granted therein are reserved by Shotgun Software Inc.

#
# This file is one of the central points in the Shotgun Pipeline Toolkit configuration and
# a counterpart to the folder configuration structure.
#
# The folder structure underneath the project folder is used to create folders on disk -
# templates.yml (this file) refers to those folders. Therefore, the two files need to be
# in sync. This file contains an overview of all locations that are used by Sgtk.
#
# Whenever an app or an engine refers to a location on disk, it is using an entry defined in
# this file. For more information, see the Shotgun Pipeline Toolkit Documentation.

# Houdini templates
# easier to debug
includes:
- ./includes/houdini_templates.yml
- ./includes/maya_templates.yml
- ./includes/nuke_templates.yml
- ./includes/max_templates.yml
- ./includes/photoshop_templates.yml
- ./includes/mari_templates.yml
#
# The keys section contains the definitions for all the different keys that are being
# used by Sgtk. A key is a magic token that is replaced by a value at runtime, for example
# {Shot}. The section below tells Sgtk which data types and formats to expect for each key.
#


keys:
    Sequence:
        type: str
    Shot:
        type: str
        # filter_by: '^[0-9a-zA-Z]{0,3}_?[0-9a-zA-Z]+_?\d{0,4}'
    Rush:
        type: str    
    ext:
        type: str    
    # Step:
    #     type: str
    sg_asset_type:
        type: str
    # sg_element:
    #     type: str    
    ampm:
        type: str    
    Asset:
        type: str
    Playlist:
        type: str        
    name:
        type: str
        filter_by: '^[0-9a-zA-Z-]+$'
    name_with_underscores:
        type: str
        alias: name
        filter_by: '^[0-9a-zA-Z_]+$'
    Codec:
        type: str
        filter_by: alphanumeric        
    iteration:
        type: int
    version:
        type: int
        format_spec: "03"
    version_four:
       type: int
       format_spec: "04"
       alias: version
    timestamp:
        type: str
        default: 1970-01-01-00-00-00
        filter_by: '^[-0-9]+$'
    width:
        type: int
    height:
        type: int

    SEQ:
        type: sequence
        format_spec: "04"
    SEQ6:
        type: sequence
        format_spec: "06"
    eye:
        type: str

    # for rendering tiles
    tile_x:
        type: int
        format_spec: "02"
    tile_y:
        type: int
        format_spec: "02"
    tile_index:
        type: int
        format_spec: "02"

    login:
        type: str
        shotgun_entity_type: HumanUser
        shotgun_field_name: login
    
    vendor:
        type: str
        filter_by: '^[0-9a-zA-Z-]+$'

    # identify distorted/undistorted
    descriptor:
        type: str

    # these are used by the Hiero exporter and pipeline
    YYYY:
        type: int
        format_spec: "04"
    MM:
        type: int
        format_spec: "02"
    DD:
        type: int
        format_spec: "02"
        alias: DD
    project:
        type: str

    # These are used for the Mari UDIM pipeline:
    UDIM:
        type: sequence
        default: "<UDIM>"
    asset_name:
        type: str
        shotgun_entity_type: Asset
        shotgun_field_name: code
    task_name:
        type: str
        shotgun_entity_type: Task
        shotgun_field_name: content
    mari.channel:
        type: str
        alias: channel
    mari.layer:
        type: str
        alias: layer
    mari.project_name:
        type: str
        alias: name


    # Maya supports two extension types.
    camera_extension:
        type: str
        choices:
            abc: Alembic (.abc)
            fbx: fbx (.fbx)
        default: abc
        alias: extension

    outsource_task:
        type: str
        shotgun_entity_type: Task
        shotgun_field_name: content
        choices: ['matchmove', 'DMP']
        default: matchmove
        alias: task_name

    etc:
        type: str
        filter_by: ([a-zA-Z]+)

#
# The paths section contains all the the key locations where files are to be stored
# by Sgtk Apps. Each path is made up of several keys (like {version} or {shot}) and
# these are defined in the keys section above.
#
# Apps use these paths as part of their configuration to define where on disk
# different files should go.
#
# In this default configuration, all of the root_name keys will be set to 'primary'.
# This is because the default configuration stores all its production data in a single
# tree and hence uses a single root folder on disk. If you wanted to extend the
# configuration to span multiple root points, for example because you want to store
# renders on a different server, you could define an additional root in Shotgun, and
# then switch any relevant templates to point to that one instead.
#

paths:

    # Common  path definitions to use as shorthand in order to avoid repetitive and verbose
    # templates. This also makes it easy to change any of the common root paths and have the
    # changes apply to all templates that use them.
    #
    # These don't require the standard formatting (with definition and root_name) because they
    # will be set within each template that uses the alias.
    # Primary roots to assets and shots
    shot_root: shots/{Shot}/pipeline_task/{task_name}
    asset_root: assets/{sg_asset_type}/{Asset}/pipeline_task/{task_name}

    # Render root locations for assets and shots
    render_root: shots/{Shot}/renders
    asset_render_root: assets/{sg_asset_type}/{Asset}/renders
    # Temp render locations
    temp_shot_root: shots/temp/{Shot}
    temp_asset_render_root: assets/temp/{sg_asset_type}/{Asset}/renders
    info_json_file: shots/temp/{Shot}/json/{Shot}_{task_name}[_{name}]_v{version}.json
    asset_json_file: assets/temp/{sg_asset_type}/{Asset}/renders/json/{Asset}_{task_name}[_{name}]_v{version}.json

    #Shots
    incoming_outsource_shot_root:
        definition: 'admin/incoming/outsource/shots'
        root_name: 'project_pipeline'

    incoming_outsource_shot_folder_root:
        definition: '@incoming_outsource_shot_root/{vendor}/{YYYY}_{MM}_{DD}/{Shot}_{outsource_task}[_{name}]_v{version}'
        root_name: 'project_pipeline'

    incoming_outsource_shot_undistorted: 
        definition: '@incoming_outsource_shot_root/{vendor}/{YYYY}_{MM}_{DD}/{Shot}_{outsource_task}[_{name}]_v{version}/UD'
        root_name: 'project_pipeline'

    incoming_outsource_shot_version_jpg:
        definition: '@incoming_outsource_shot_folder_root/{vendor}/{YYYY}_{MM}_{DD}/{Shot}_{outsource_task}[_{name}]_v{version}.{SEQ}.jpg'
        root_name: 'project_pipeline'

    incoming_outsource_shot_version_jpeg:
        definition: '@incoming_outsource_shot_root/{vendor}/{YYYY}_{MM}_{DD}/{Shot}_{outsource_task}[_{name}]_v{version}.{SEQ}.jpeg'
        root_name: 'project_pipeline'

    incoming_outsource_shot_version_exr:
        definition: '@incoming_outsource_shot_root/{vendor}/{YYYY}_{MM}_{DD}/{Shot}_{outsource_task}[_{name}]_v{version}.{SEQ}.exr'
        root_name: 'project_pipeline'

    incoming_outsource_shot_version_tif:
        definition: '@incoming_outsource_shot_root/{vendor}/{YYYY}_{MM}_{DD}/{Shot}_{outsource_task}[_{name}]_v{version}.{SEQ}.tif'
        root_name: 'project_pipeline'
    
    incoming_outsource_shot_version_psd:
        definition: '@incoming_outsource_shot_root/{vendor}/{YYYY}_{MM}_{DD}/{Shot}_{outsource_task}[_{name}]_v{version}.{SEQ}.psd'
        root_name: 'project_pipeline'

    incoming_outsource_shot_descriptor:
        definition: '@incoming_outsource_shot_root/{vendor}/{YYYY}_{MM}_{DD}/{Shot}_{outsource_task}[_{name}]_v{version}/nuke/{descriptor}'
        root_name: 'project_pipeline'
    
    incoming_outsource_shot_matchmove_render:
        definition: '@incoming_outsource_shot_root/{vendor}/{YYYY}_{MM}_{DD}/{Shot}_{outsource_task}[_{name}]_v{version}/renders/{descriptor}'
        root_name: 'project_pipeline'

    incoming_outsource_shot_nuke_render:
        definition: '@incoming_outsource_shot_root/{vendor}/{YYYY}_{MM}_{DD}/{Shot}_{outsource_task}[_{name}]_v{version}/nuke/{descriptor}/{Shot}_{descriptor}[_{name}]_v{version}.{SEQ}.{ext}'
        root_name: 'project_pipeline'

    incoming_outsource_shot_3de_file:
        definition: '@incoming_outsource_shot_root/{vendor}/{YYYY}_{MM}_{DD}/{Shot}_{outsource_task}[_{name}]_v{version}/{Shot}_{etc}[_{name}]_v{version}.3de'
        root_name: 'project_pipeline'

    #Assets
    incoming_outsource_asset_root:
        definition: 'admin/incoming/outsource/assets'
        root_name: 'project_pipeline'

    incoming_outsource_asset_version_jpg:
        definition: '@incoming_outsource_asset_root/{vendor}/{YYYY}_{MM}_{DD}/{Asset}_{outsource_task}[_{name}]_v{version}.jpg'
        root_name: 'project_pipeline'

    incoming_outsource_asset_version_jpeg:
        definition: '@incoming_outsource_asset_root/{vendor}/{YYYY}_{MM}_{DD}/{Asset}_{outsource_task}[_{name}]_v{version}.jpeg'
        root_name: 'project_pipeline'

    incoming_outsource_asset_version_exr:
        definition: '@incoming_outsource_asset_root/{vendor}/{YYYY}_{MM}_{DD}/{Asset}_{outsource_task}[_{name}]_v{version}.exr'
        root_name: 'project_pipeline'
    
    #Asset sequence
    incoming_outsource_asset_folder_root:
        definition: '@incoming_outsource_asset_root/{vendor}/{YYYY}_{MM}_{DD}/{Asset}_{outsource_task}[_{name}]_v{version}'
        root_name: 'project_pipeline'
        
    deadline_temp_folder: 
        definition: 'admin/temp/'
        root_name: 'project_pipeline'

    #Source of all plate footage
    rushes_root: shots/{Shot}/rushes
    plates_root: shots/{Shot}/rushes/plate

    #Context root locations for assets and shots
    asset_context: assets/{sg_asset_type}/{Asset}
    shot_context: shots/{Shot}

    project_shots_folder: 
        definition: 'shots/'
        root_name: 'project_pipeline'

    workfile_templates: 
        definition: 'admin/workfile_templates'
        root_name: 'project_pipeline'
        
    deadline_submission_folder: 
        definition: 'admin/temp/scripts/deadline'
        root_name: 'project_pipeline'

    client_submission_folder: 
        definition: 'admin/outgoing/submissions'
        root_name: 'project_pipeline'
    
    client_submission_folder_alt: 
        definition: 'admin/outgoing/submissions'
        root_name: 'secondary'
        
    resolve_review_folder: 
        definition: 'editorial/resolve/review'
        root_name: 'project_pipeline'

    processing_root:
        definition: 'admin/processing'
        root_name: 'project_pipeline'

    general_review_process_json:
        definition: admin/processing/json/processing_review_settings.json
        root_name: 'project_pipeline'

    shot_review_process_json:
        definition: admin/processing/json/shot_processing_review_settings.json
        root_name: 'project_pipeline'

    asset_review_process_json:
        definition: admin/processing/json/asset_processing_review_settings.json
        root_name: 'project_pipeline'

    artist_work_render: 
        definition: 'editorial/work/renders'
        root_name: 'project_pipeline'

    version_zero_internal: 
        definition: 'editorial/v000s'
        root_name: 'project_pipeline'

    version_zero_client: 
        definition: 'admin/outgoing/submissions/V000s'
        root_name: 'project_pipeline'
        
    project_slate: 
        definition: 'admin/outgoing/slate'
        root_name: 'project_pipeline'

    # Admin
    shot_lineup_jpeg:
        definition: '@shot_context/editorial/line_up/{name}.jpeg'
        root_name: 'project_pipeline'
    shot_process_scripts_deadline:
        definition: '@shot_context/scripts/deadline'
        root_name: 'project_pipeline'
    shot_process_mov:
        definition: '@shot_context/renders/process/{Codec}/{Shot}_v{version}.mov'
        root_name: 'project_pipeline'
    resolve_shot_review_mov: 
        definition: 'editorial/resolve/review/{YYYY}{MM}{DD}_Resolve_Review/{ampm}/{Shot}_{task_name}[_{name}]_v{version}.mov'
        root_name: 'project_pipeline'
    resolve_shot_review_mov_secondary: 
        definition: 'editorial/resolve/review/{YYYY}{MM}{DD}_Resolve_Review/{ampm}/{Shot}_{task_name}[_{name}]_v{version}.mov'
        root_name: 'secondary'                
    resolve_asset_review_mov: 
        definition: 'editorial/resolve/review/{YYYY}{MM}{DD}_Resolve_Review/{ampm}/{Asset}_{task_name}[_{name}]_v{version}.mov'
        root_name: 'project_pipeline'
    resolve_asset_review_mov_secondary: 
        definition: 'editorial/resolve/review/{YYYY}{MM}{DD}_Resolve_Review/{ampm}/{Asset}_{task_name}[_{name}]_v{version}.mov'
        root_name: 'secondary'                
    # resolve_review_mov: 
    #     definition: 'editorial/resolve/review/{YYYY}{MM}{DD}_Resolve_Review/{ampm}/{Shot}_{task_name}[_{name}]_v{version}.mov'
    #     root_name: 'project_pipeline'
    # resolve_review_mov_secondary: 
    #     definition: 'editorial/resolve/review/{YYYY}{MM}{DD}_Resolve_Review/{ampm}/{Shot}_{task_name}[_{name}]_v{version}.mov'
    #     root_name: 'secondary'                

    # The location of shot rushes references, proxy jpegs and quicktimes
    shot_rushes_root:
        definition: '@rushes_root/'
        root_name: 'project_pipeline'
    shot_rushes_main_jpg:
        definition: '@rushes_root/jpeg/main/'
        root_name: 'project_pipeline'
    shot_plates_root:
        definition: '@plates_root/'
        root_name: 'project_pipeline'
    shot_plates_main_proxy:
        definition: '@plates_root/main/proxy/'
        root_name: 'project_pipeline'
    shot_plates_main_reformat:
        definition: '@plates_root/main/reformat/'
        root_name: 'project_pipeline'
    shot_plates_bg_proxy:
        definition: '@plates_root/background/proxy/'
        root_name: 'project_pipeline'
    shot_plates_bg_reformat:
        definition: '@plates_root/background/reformat/'
        root_name: 'project_pipeline'
    shot_rushes_jpeg:
        definition: '@rushes_root/jpeg/{Shot}_v{version}.{SEQ}.jpeg'
        root_name: 'project_pipeline'
    shot_rushes_mov:
        definition: '@rushes_root/mov/{Shot}_v{version}.mov'
        root_name: 'project_pipeline'
    shot_rushes_filmstrip:
        definition: '@rushes_root/filmstrip/{Shot}_v{version}.jpeg'
        root_name: 'project_pipeline'
    shot_plate_main_undistorted: 
        definition: '@incoming_outsource_shot_root/{vendor}/{YYYY}_{MM}_{DD}/{Shot}_{outsource_task}[_{name}]_v{version}/UD/{Rush}_output_v{version}.{SEQ}.{ext}'
        root_name: 'project_pipeline'
    # DPX
    shot_plates_main_dpx:
        definition: '@plates_root/main/{Rush}/{Rush}.{SEQ}.dpx'
        root_name: 'project_pipeline'
    shot_plates_main_proxy_dpx:
        definition: '@plates_root/main/proxy/{Rush}.{SEQ}.dpx'
        root_name: 'project_pipeline'
    shot_plates_main_reformat_dpx:
        definition: '@plates_root/main/reformat/{Rush}.{SEQ}.dpx'        
    shot_plates_bg_dpx:
        definition: '@plates_root/background/{Rush}/{Rush}.{SEQ}.dpx'
        root_name: 'project_pipeline'
    shot_plates_bg_proxy_dpx:
        definition: '@plates_root/background/proxy/{Rush}.{SEQ}.dpx'
        root_name: 'project_pipeline'
    shot_plates_bg_reformat_dpx:
        definition: '@plates_root/background/reformat/{Rush}.{SEQ}.dpx'
        root_name: 'project_pipeline'
    shot_rushes_ref_dpx:
        definition: '@plates_root/reference/{Rush}/{Rush}.{SEQ}.dpx'
        root_name: 'project_pipeline'
    shot_rushes_elem_dpx:
        definition: '@plates_root/element/{Rush}/{Rush}.{SEQ}.dpx'
        root_name: 'project_pipeline'
    shot_render_process_version_dpx:
        definition: '@render_root/{task_name}/{Shot}_v{version}/{Shot}_v{version}.{SEQ}.dpx'
        root_name: 'project_pipeline'
    # EXR
    shot_plates_main_exr:
        definition: '@plates_root/main/{Rush}/{Rush}.{SEQ}.exr'
        root_name: 'project_pipeline'
    shot_plates_main_proxy_exr:
        definition: '@plates_root/main/proxy/{Rush}.{SEQ}.exr'
        root_name: 'project_pipeline'
    shot_plates_main_reformat_exr:
        definition: '@plates_root/main/reformat/{Rush}.{SEQ}.exr'
        root_name: 'project_pipeline'
    shot_plates_bg_exr:
        definition: '@plates_root/background/{Rush}/{Rush}.{SEQ}.exr'
        root_name: 'project_pipeline'
    shot_plates_bg_proxy_exr:
        definition: '@plates_root/background/proxy/{Rush}.{SEQ}.exr'
        root_name: 'project_pipeline'
    shot_plates_bg_reformat_exr:
        definition: '@plates_root/background/reformat/{Rush}.{SEQ}.exr'
        root_name: 'project_pipeline'
    shot_rushes_ref_exr:
        definition: '@plates_root/reference/{Rush}/{Rush}.{SEQ}.exr'
        root_name: 'project_pipeline'
    shot_rushes_elem_exr:
        definition: '@plates_root/element/{Rush}/{Rush}.{SEQ}.exr'
        root_name: 'project_pipeline'
    shot_render_process_version_exr:
        definition: '@render_root/{task_name}/{Shot}_v{version}/{Shot}_v{version}.{SEQ}.exr'
        root_name: 'project_pipeline'


    # global shot root locations for the different locations to save to
    shot_render_test_global:
        definition: '@temp_shot_root/'
        root_name: 'secondary'
    shot_render_global:
        definition: '@shot_context/'
        root_name: 'project_pipeline'

    # global asset root locations for the different locations to save to
    asset_render_test_global:
        definition: '@temp_asset_render_root/'
        root_name: 'secondary'
    asset_render_global:
        definition: '@asset_context/'
<<<<<<< HEAD
        root_name: 'project_pipeline'   


    asset_mari_texture_exr:
        definition: '@asset_root/publish/mari/v{version}/exr/{Asset}_{mari.channel}[_{mari.layer}].v{version}.{UDIM}.exr'
        root_name: 'project_pipe_test_pix'
    asset_mari_texture_tx:
        definition: '@asset_root/publish/mari/v{version}/tx/{Asset}_{mari.channel}[_{mari.layer}].v{version}.{UDIM}.tx'
        root_name: 'project_pipe_test_pix'
    asset_mari_texture_rat:
        definition: '@asset_root/publish/mari/v{version}/rat/{Asset}_{mari.channel}[_{mari.layer}].v{version}.{UDIM}.rat'
        root_name: 'project_pipe_test_pix'

strings:

    # Define a new Mari project name
    mari_asset_project_name: "{mari.project_name} - Asset {asset_name}, {task_name}"
=======
        root_name: 'project_pipeline'
>>>>>>> 360bae35
<|MERGE_RESOLUTION|>--- conflicted
+++ resolved
@@ -486,8 +486,7 @@
         root_name: 'secondary'
     asset_render_global:
         definition: '@asset_context/'
-<<<<<<< HEAD
-        root_name: 'project_pipeline'   
+        root_name: 'project_pipeline'
 
 
     asset_mari_texture_exr:
@@ -503,7 +502,4 @@
 strings:
 
     # Define a new Mari project name
-    mari_asset_project_name: "{mari.project_name} - Asset {asset_name}, {task_name}"
-=======
-        root_name: 'project_pipeline'
->>>>>>> 360bae35
+    mari_asset_project_name: "{mari.project_name} - Asset {asset_name}, {task_name}"