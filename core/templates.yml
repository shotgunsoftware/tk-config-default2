--- conflicted
+++ resolved
@@ -668,9 +668,7 @@
   nuke_asset_publish:
     definition: "@asset_publish/nuke/{Projectcode}_{Asset}_{Step}_{name}_pub_v{version}.nk"
 
-
-<<<<<<< HEAD
-  
+  #
   # Substance Painter
   #
 
@@ -706,7 +704,7 @@
   # a texture folder publish
   substancepainter_asset_texture_path_publish:
     definition: '@asset_publish/textures/v{version}/{Projectcode}_{Asset}_{channel}_v{version}.{texture_extension}'
-=======
+
   #
   # Unreal
   #
@@ -730,7 +728,7 @@
   unreal.asset_publish:
       definition: 'assets/unrealdemo/exports/{YYYY}_{MM}_{DD}/{name}.fbx'
 
->>>>>>> 477804fd
+
 
 #
 # The strings section is similar to the paths section - but rather than defining paths
