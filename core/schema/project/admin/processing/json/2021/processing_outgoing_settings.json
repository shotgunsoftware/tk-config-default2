{
    "settings":{
        "table_headers":[
            {"header_value": "#", "cell_key":"option", "sel_button": true},
            {"header_value": "Info", "cell_key": "status_value"},
            {"header_value": "Version", "cell_key": "code" },
            {"header_value": "Task", "cell_key": "sg_task"},
            {"header_value": "Process", "cell_key": "step_process_type_cell"},            
            {"header_value": "Previous Client Version", "cell_key": "prev_client_code"},
            {"header_value": "Next Client Version", "cell_key": "next_client_code"},
            {"header_value": "Action Status", "cell_key": "sg_status_list"},
            {"header_value": "Artist", "cell_key": "user"},
            {"header_value": "In - Out", "cell_key":"frame_range"},
            {"header_value": "Source Name", "cell_key":"sg_main_plate_name"},
            {"header_value": "Linked Color", "cell_key":"sg_linked_color"}       
        ]
    },    
    "primary":{
        "processes":{
            "version_zero_thumbnail":{
                "process_settings":{
                    "title" : "V000 Thumbnail",
                    "description" : "Creates a thumbnail for version zero in Shotgrid",
                    "output_type": "zerothumb",
                    "output_root": "primary",
                    "output_directory": "editorial/v000/{Entity}",
                    "output_file": "{output_file}",
                    "output_file_ext": "mov",
                    "create_version": false,
                    "update_version": true,
                    "update_version_media": false,
                    "create_publish": false,
                    "update_client_version": false,
                    "color_required": true,
                    "client_process": false,
                    "batch_dependencies": false,
                    "plugin_name": "Nuke",
                    "plugin_path": "C:/Program Files/Nuke14.0v5/Nuke14.0.exe",
                    "plugin_version": "14.0",
                    "plugin_in_script": "admin/processing/nuke_scripts/nuke14/pump_DNxHD.nk",
                    "dependencies": true,
                    "dependent_pool": "vfx_processing",
                    "dependent_job_suffix": "update_sg",
                    "dependent_output_directory": "",
                    "dependent_output_file": "",
                    "dependent_script_file": "//ssvfx_pipeline/pipeline_repo/master/ssvfx_scripts/thinkbox/python/dependencies/update_sg.py"
                },
                "nuke_settings":{
                    "plate_switch": {"which": 2},
                    "color_switch": {"which": 1},
                    "transform_switch": {"which": 1},
                    "slate_switch": {"disable":false},
                    "burnin_switch": {"disable":false},
                    "main_read": {
                        "knob_order": ["file"],
                        "raw": true
                    },
                    "main_write": {
                        "create_directories": true,
                        "raw": true
                    }
                },
                "deadline_settings":{
                    "primary_pool": "vfx_processing",
                    "secondary_pool": "vfx_processing",
                    "department": "VFX",
                    "group": "admin",
                    "chunk_size": 1000000,
                    "priority": 55,
                    "concurrent_task": 1,
                    "machine_limit": 1,
                    "publish_file_type": null
                }
            },
            "client-version-dnxhd":{
                "process_settings":{
                    "title" : "Client DNxHD",
                    "output_type": "movie",
                    "output_root": "primary",
                    "output_directory": "{Entity}/DNXHD",
                    "output_file": "{output_file}",
                    "output_file_ext": "mov",
                    "add_to_review_playlist": false,
                    "version_start_number": 0,
                    "create_version": false,
                    "update_version": true,
                    "create_publish": false,                    
                    "update_client_version": false,                       
                    "color_required": true,
                    "client_process": true,
                    "batch_dependencies": false,
                    "plugin_name": "Nuke",
                    "plugin_path": "C:/Program Files/Nuke14.0v5/Nuke14.0.exe",
                    "plugin_version": "14.0",
                    "plugin_in_script": "admin/processing/nuke_scripts/nuke14/pump_DNxHD.nk",
                    "dependencies": true,
                    "dependent_pool": "vfx_processing",
                    "dependent_job_suffix": "update_sg",
                    "dependent_output_directory": "",
                    "dependent_output_file": "",
                    "dependent_script_file": "//ssvfx_pipeline/pipeline_repo/master/ssvfx_scripts/thinkbox/python/dependencies/update_sg.py"
<<<<<<< HEAD
=======
                },
                "nuke_settings":{
                    "plate_switch": {"which": 1},
                    "color_switch": {"which": 1},
                    "transform_switch": {"which": 1},
                    "slate_switch": {"disable":false},
                    "burnin_switch": {"disable":false},
                    "main_read": {
                        "knob_order": ["file"],
                        "raw": true
                    },
                    "main_write": {
                        "create_directories": true,
                        "raw": true
                    }
                },
                "deadline_settings":{
                    "primary_pool": "vfx_processing",
                    "secondary_pool": "vfx_processing",
                    "department": "VFX",
                    "group": "admin",
                    "chunk_size": 1000000,
                    "priority": 55,
                    "concurrent_task": 1,
                    "machine_limit": 1,
                    "publish_file_type": null
                }
            },
            "client-version-dnxhr":{
                "process_settings":{
                    "title" : "Client DNxHR",
                    "output_type": "movie",
                    "output_root": "primary",
                    "output_directory": "{Entity}/DNXHR",
                    "output_file": "{output_file}",
                    "output_file_ext": "mov",
                    "add_to_review_playlist": false,
                    "version_start_number": 0,
                    "create_version": false,
                    "update_version": true,
                    "create_publish": false,
                    "update_client_version": false,
                    "color_required": true,
                    "client_process": true,
                    "batch_dependencies": false,
                    "plugin_name": "Nuke",
                    "plugin_path": "C:/Program Files/Nuke14.0v5/Nuke14.0.exe",
                    "plugin_version": "14.0",
                    "plugin_in_script": "admin/processing/nuke_scripts/nuke14/pump_DNxHR.nk",
                    "dependencies": true,
                    "dependent_pool": "vfx_processing",
                    "dependent_job_suffix": "update_sg",
                    "dependent_output_directory": "",
                    "dependent_output_file": "",
                    "dependent_script_file": "//ssvfx_pipeline/pipeline_repo/master/ssvfx_scripts/thinkbox/python/dependencies/update_sg.py"
                },
                "nuke_settings":{
                    "plate_switch": {"which": 1},
                    "color_switch": {"which": 1},
                    "transform_switch": {"which": 1},
                    "slate_switch": {"disable":false},
                    "burnin_switch": {"disable":false},
                    "main_read": {
                        "knob_order": ["file"],
                        "raw": true
                    },
                    "main_write": {
                        "create_directories": true,
                        "raw": true
                    }
                },
                "deadline_settings":{
                    "primary_pool": "vfx_processing",
                    "secondary_pool": "vfx_processing",
                    "department": "VFX",
                    "group": "admin",
                    "chunk_size": 1000000,
                    "priority": 55,
                    "concurrent_task": 1,
                    "machine_limit": 1,
                    "publish_file_type": null
                }
            },
            "client-version-h264":{
                "process_settings":{
                    "title" : "Client H264",
                    "output_type": "movie",
                    "output_root": "primary",
                    "output_directory": "{Entity}/H264",
                    "output_file": "{output_file}",
                    "output_file_ext": "mov",
                    "add_to_review_playlist": false,
                    "version_start_number": 0,
                    "create_version": false,
                    "update_version": true,
                    "create_publish": false,
                    "update_client_version": false,
                    "color_required": true,
                    "client_process": true,
                    "batch_dependencies": false,
                    "plugin_name": "Nuke",
                    "plugin_path": "C:/Program Files/Nuke14.0v5/Nuke14.0.exe",
                    "plugin_version": "14.0",
                    "plugin_in_script": "admin/processing/nuke_scripts/nuke14/pump_H.264.nk",
                    "dependencies": true,
                    "dependent_pool": "vfx_processing",
                    "dependent_job_suffix": "update_sg",
                    "dependent_output_directory": "",
                    "dependent_output_file": "",
                    "dependent_script_file": "//ssvfx_pipeline/pipeline_repo/master/ssvfx_scripts/thinkbox/python/dependencies/update_sg.py"
                },
                "nuke_settings":{
                    "plate_switch": {"which": 1},
                    "color_switch": {"which": 1},
                    "transform_switch": {"which": 1},
                    "slate_switch": {"disable":false},
                    "burnin_switch": {"disable":false},
                    "main_read": {
                        "knob_order": ["file"],
                        "raw": true
                    },
                    "main_write": {
                        "create_directories": true,
                        "raw": true
                    }
                },
                "deadline_settings":{
                    "primary_pool": "vfx_processing",
                    "secondary_pool": "vfx_processing",
                    "department": "VFX",
                    "group": "admin",
                    "chunk_size": 1000000,
                    "priority": 55,
                    "concurrent_task": 1,
                    "machine_limit": 1,
                    "publish_file_type": null
                }
            },
            "client-version-prores":{
                "process_settings":{
                    "title" : "Client ProRes",
                    "output_type": "movie",
                    "output_root": "primary",
                    "output_directory": "{Entity}/PRORES",
                    "output_file": "{output_file}",
                    "output_file_ext": "mov",
                    "add_to_review_playlist": false,
                    "version_start_number": 0,
                    "create_version": false,
                    "update_version": true,
                    "create_publish": false,
                    "update_client_version": false,
                    "color_required": true,
                    "client_process": true,
                    "batch_dependencies": false,
                    "plugin_name": "Nuke",
                    "plugin_path": "C:/Program Files/Nuke14.0v5/Nuke14.0.exe",
                    "plugin_version": "14.0",
                    "plugin_in_script": "admin/processing/nuke_scripts/nuke14/pump_PRORES.nk",
                    "dependencies": true,
                    "dependent_pool": "vfx_processing",
                    "dependent_job_suffix": "update_sg",
                    "dependent_output_directory": "",
                    "dependent_output_file": "",
                    "dependent_script_file": "//ssvfx_pipeline/pipeline_repo/master/ssvfx_scripts/thinkbox/python/dependencies/update_sg.py"
>>>>>>> 96292309
                },
                "nuke_settings":{
                    "plate_switch": {"which": 1},
                    "color_switch": {"which": 1},
                    "transform_switch": {"which": 1},
                    "slate_switch": {"disable":false},
                    "burnin_switch": {"disable":false},
                    "main_read": {
                        "knob_order": ["file"],
                        "raw": true
                    },
                    "main_write": {
                        "create_directories": true,
                        "raw": true
                    }
                },
                "deadline_settings":{
                    "primary_pool": "vfx_processing",
                    "secondary_pool": "vfx_processing",
                    "department": "VFX",
                    "group": "admin",
                    "chunk_size": 1000000,
                    "priority": 55,
                    "concurrent_task": 1,
                    "machine_limit": 1,
                    "publish_file_type": null
                }
            },
            "client-version-exr":{
                "process_settings":{
                    "title" : "Client EXRs",
                    "output_type": "seq",
                    "output_root": "primary",            
                    "output_directory": "{Entity}/EXR",
                    "output_file": "{output_file}",
                    "output_file_ext": "exr",
                    "create_version": false,
                    "update_version": false,
                    "create_publish": false,                    
                    "update_client_version": false,                      
                    "add_to_review_playlist": false,
                    "color_required": false,
                    "client_process": true,
                    "plugin_name": "Nuke",
                    "plugin_path": "C:/Program Files/Nuke14.0v5/Nuke14.0.exe",
                    "plugin_version": "14.0",
                    "plugin_in_script": "admin/processing/nuke_scripts/nuke14/pump_processing.nk",
                    "batch_dependencies": false,
                    "dependencies": false,
                    "dependent_job_suffix": "support_files",
                    "dependent_linked_files": ["sg_shot_lut", "sg_shot_ccc"],
                    "dependent_output_directory": "{Entity}/EXR/support_files",
                    "dependent_output_file": "{output_file}",
                    "dependent_output_file_ext": "",
                    "dependent_output_source": "{entity_root}/lut",
                    "dependent_script_file":"//ssvfx_pipeline/pipeline_repo/master/ssvfx_scripts/thinkbox/python/dependencies/support_file_transfer.py"
                },
                "nuke_settings":{
                    "plate_switch": {"which":2},
                    "color_switch": {"which":0},
                    "transform_switch": {"which":0},
                    "slate_switch": {"disable":false},
                    "burnin_switch": {"disable":true},
                    "main_read": {
                        "knob_order": ["file"],
                        "raw": true
                    },
                    "main_write": {
                        "create_directories": true,
                        "raw": true
                    }
                },
                "deadline_settings":{
                    "primary_pool": "vfx_processing",
                    "secondary_pool": "vfx_processing",
                    "department": "VFX",
                    "group": "admin",
                    "chunk_size": 4,
                    "priority": 50,
                    "concurrent_task": 4,
                    "machine_limit": 4,
                    "publish_file_type": null
                }
            },
            "client-version-jpeg":{
                "process_settings":{
                    "title" : "Client Jpegs",
                    "output_type": "seq",
                    "output_root": "primary",
                    "output_directory": "{Entity}/JPEG",
                    "output_file": "{output_file}",
                    "output_file_ext": "jpeg",
                    "create_version": false,
                    "update_version": false,
                    "create_publish": false,
                    "update_client_version": false,
                    "add_to_review_playlist": false,
                    "color_required": false,
                    "client_process": true,
                    "plugin_name": "Nuke",
                    "plugin_path": "C:/Program Files/Nuke14.0v5/Nuke14.0.exe",
                    "plugin_version": "14.0",
                    "plugin_in_script": "admin/processing/nuke_scripts/nuke14/pump_Jpeg.nk",
                    "batch_dependencies": false,
                    "dependencies": false,
                    "dependent_job_suffix": "support_files",
                    "dependent_linked_files": ["sg_shot_lut", "sg_shot_ccc"],
                    "dependent_output_directory": "{Entity}/JPEG/support_files",
                    "dependent_output_file": "{output_file}",
                    "dependent_output_file_ext": "",
                    "dependent_output_source": "{entity_root}/lut",
                    "dependent_script_file":"//ssvfx_pipeline/pipeline_repo/master/ssvfx_scripts/thinkbox/python/dependencies/support_file_transfer.py"
                },
                "nuke_settings":{
                    "plate_switch": {"which":2},
                    "color_switch": {"which":0},
                    "transform_switch": {"which":0},
                    "slate_switch": {"disable":false},
                    "burnin_switch": {"disable":true},
                    "main_read": {
                        "knob_order": ["file"],
                        "raw": true
                    },
                    "main_write": {
                        "create_directories": true,
                        "raw": true
                    }
                },
                "deadline_settings":{
                    "primary_pool": "vfx_processing",
                    "secondary_pool": "vfx_processing",
                    "department": "VFX",
                    "group": "admin",
                    "chunk_size": 4,
                    "priority": 50,
                    "concurrent_task": 4,
                    "machine_limit": 4,
                    "publish_file_type": null
                }
            },
            "client-version-dpx":{
                "process_settings":{
                    "title" : "Client DPXs",
                    "output_type": "seq",
                    "output_root": "primary",
                    "output_directory": "{Entity}/DPX",
                    "output_file": "{output_file}",
                    "output_file_ext": "dpx",
                    "create_version": false,
                    "update_version": false,
                    "create_publish": false,
                    "update_client_version": false,
                    "add_to_review_playlist": false,
                    "color_required": false,
                    "client_process": true,
                    "plugin_name": "Nuke",
                    "plugin_path": "C:/Program Files/Nuke14.0v5/Nuke14.0.exe",
                    "plugin_version": "14.0",
                    "plugin_in_script": "admin/processing/nuke_scripts/nuke14/pump_processing.nk",
                    "batch_dependencies": false,
                    "dependencies": false,
                    "dependent_job_suffix": "support_files",
                    "dependent_linked_files": ["sg_shot_lut", "sg_shot_ccc"],
                    "dependent_output_directory": "{Entity}/DPX/support_files",
                    "dependent_output_file": "{output_file}",
                    "dependent_output_file_ext": "",
                    "dependent_output_source": "{entity_root}/lut",
                    "dependent_script_file":"//ssvfx_pipeline/pipeline_repo/master/ssvfx_scripts/thinkbox/python/dependencies/support_file_transfer.py"
                },
                "nuke_settings":{
                    "plate_switch": {"which":2},
                    "color_switch": {"which":0},
                    "transform_switch": {"which":0},
                    "slate_switch": {"disable":false},
                    "burnin_switch": {"disable":true},
                    "main_read": {
                        "knob_order": ["file"],
                        "raw": true
                    },
                    "main_write": {
                        "create_directories": true,
                        "raw": true
                    }
                },
                "deadline_settings":{
                    "primary_pool": "vfx_processing",
                    "secondary_pool": "vfx_processing",
                    "department": "VFX",
                    "group": "admin",
                    "chunk_size": 4,
                    "priority": 50,
                    "concurrent_task": 4,
                    "machine_limit": 4,
                    "publish_file_type": null
                }
            }
        },
        "pump_settings":{
            "main_plates_exclude_from_loader_efl" : true,
            "postfix_file" : "admin/processing/python/project_postfix.py",
            "script_file" :"//ssvfx_pipeline/pipeline_repo/master/ssvfx_scripts/thinkbox/python/pump_processing/postfix_process_pump.py"
        }
    },
    "secondary":{}

}<|MERGE_RESOLUTION|>--- conflicted
+++ resolved
@@ -99,8 +99,6 @@
                     "dependent_output_directory": "",
                     "dependent_output_file": "",
                     "dependent_script_file": "//ssvfx_pipeline/pipeline_repo/master/ssvfx_scripts/thinkbox/python/dependencies/update_sg.py"
-<<<<<<< HEAD
-=======
                 },
                 "nuke_settings":{
                     "plate_switch": {"which": 1},
@@ -266,7 +264,6 @@
                     "dependent_output_directory": "",
                     "dependent_output_file": "",
                     "dependent_script_file": "//ssvfx_pipeline/pipeline_repo/master/ssvfx_scripts/thinkbox/python/dependencies/update_sg.py"
->>>>>>> 96292309
                 },
                 "nuke_settings":{
                     "plate_switch": {"which": 1},
