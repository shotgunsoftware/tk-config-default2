{
    "primary":{
<<<<<<< HEAD
        "resolve-version":{
            "qt_template": "resolve_review_mov",
            "qt_template_secondary": "resolve_review_mov_secondary",         
            "content_info": {},
            "add_to_review_playlist": true,
            "create_version": true,
            "update_version": true,
            "set_lut": false,                        
            "set_ocio": false,
            "set_cdl": false,                 
            "slate": true,
            "incoming_switch": 1,
            "main_transform_switch": 1,
            "main_color_switch": 0,
            "main_ocio_settings": {
                "in_colorspace": "linear",
                "out_colorspace": "linear"
            },               
            "quicktime_format":{},
            "quicktime_codec":{
                "type": "CustomNonProjectEntity08",
                "id": 37,
                "name": "ProRes422Proxy"
            },        
            "main_read_settings": {
                "raw": true,
                "colorspace": "linear"
            },
            "main_reformat_settings": {
                "black_outside": true,
                "center": true,
                "pbb": true
            },
            "main_write_settings": {
                "meta_codec": "apco",
                "raw": true
            }   
        },
        "resolve-cutref":{
            "qt_template": "resolve_review_mov",
            "qt_template_secondary": "resolve_review_mov_secondary",
            "plugin_in_script_alt": "admin/processing/nuke_scripts/processing_outgoing.nk",
            "content_info": {},
            "add_to_review_playlist": false,
            "main_transform": false,
            "main_transform_switch": 1,
            "incoming_switch": 0,
            "main_color_switch": 1,
            "create_version": false,
            "update_version": false,
            "set_cdl": true,
            "set_lut": true,
            "set_ocio": false,
            "slate": true,
            "burnin_enabled": true,     
            "logo_burnin_merge": false,                   
            "main_ocio_settings": {},
            "slap_ocio_settings": {},
            "dmp_colorspace_settings": {
                "colorspace_in": "AlexaV3LogC",
                "colorspace_out": "Linear"
            },                
            "quicktime_format":{
                "type": "CustomNonProjectEntity01",
                "id": 5,
                "name": "FHD"
            },
            "quicktime_codec":{
                "type": "CustomNonProjectEntity08",
                "id": 37,
                "name": "ProRes422Proxy"
            },        
            "main_read_settings": {
                "raw": true
            },
            "main_reformat_settings": {
                "filter": "Impulse",
                "resize": "fit",
                "black_outside": true,
                "center": true,
                "pbb": true
            },
            "main_write_settings": {
                "meta_codec": "apco",
                "raw": true
=======
        "processes":{
            "resolve-version":{
                "process_settings":{
                    "title" : "Dailies Render",
                    "output_root": "secondary",
                    "output_file_ext": "mov",
                    "add_to_review_playlist": true,
                    "create_version": true,
                    "update_version": true,
                    "create_publish": false,                    
                    "update_client_version": false,                       
                    "color_required": true,
                    "client_process": false,              
                    "plugin_name": "Nuke",
                    "plugin_path": "C:/Program Files/Nuke11.3v4/Nuke11.3.exe",
                    "plugin_version": "11.3",
                    "plugin_in_script": "admin/processing/nuke_scripts/2021/pump_processing.nk"
                },
                "nuke_settings":{
                    "plate_switch": {"which":2},
                    "color_switch": {"which":0},
                    "transform_switch": {"which":0},
                    "slate_switch": {"disable":false},
                    "burnin_switch": {"disable":false},
                    "content_vendor_burnin":{"disable":true},            
                    "format":{
                        "name": "delivery_format"
                    },     
                    "quicktime_codec":{
                        "type": "CustomNonProjectEntity08",
                        "id": 37,
                        "name": "ProRes422Proxy"
                    },      
                    "main_read": {
                        "knob_order": ["file"],
                        "raw": true
                    },
                    "main_write": {
                        "knob_order": ["file_type", "meta_codec", "meta_encoder"],
                        "raw": true,
                        "file_type": "mov",
                        "meta_codec": "ap4h",
                        "mov64_codec": "ap4h",
                        "mov64_fps": 24,
                        "mov64_write_timecode": true
                    }
                },
                "deadline_settings":{
                    "primary_pool": "vfx_processing",
                    "secondary_pool": "vfx_processing",
                    "chunk_size": 1000000,
                    "priority": 55,
                    "concurrent_task": 1,
                    "machine_limit": 1,
                    "update_client_version": false,
                    "create_publish": false,
                    "copy_to_location": false,
                    "copy_location": false,
                    "publish_file_type": "Version"
                }
            },
            "resolve-cutref":{
                "process_settings":{
                    "title" : "Dailies Cutref",
                    "output_root": "secondary",
                    "output_file_ext": "mov",
                    "add_to_review_playlist": false,
                    "create_version": false,
                    "update_version": false,
                    "create_publish": false,                    
                    "update_client_version": false,                       
                    "color_required": true,
                    "client_process": false,                   
                    "plugin_name": "Nuke",
                    "plugin_path": "C:/Program Files/Nuke11.3v4/Nuke11.3.exe",
                    "plugin_version": "11.3",
                    "plugin_in_script": "admin/processing/nuke_scripts/2021/pump_processing.nk"
                },
                "nuke_settings":{
                    "plate_switch": {"which":2},
                    "color_switch": {"which":0},
                    "transform_switch": {"which":1},
                    "slate_switch": {"disable":false},
                    "burnin_switch": {"disable":false},
                    "content_vendor_burnin":{"disable":true},
                    "main_lut": {
                        "colorspaceIn": "linear",          
                        "colorspaceOut": "linear"
                    },                          
                    "main_ocio": {},               
                    "format":{
                        "type": "CustomNonProjectEntity01",
                        "id": 5,
                        "name": "FHD"
                    },     
                    "quicktime_codec":{
                        "type": "CustomNonProjectEntity08",
                        "id": 37,
                        "name": "ProRes422Proxy"
                    },       
                    "main_read": {
                        "knob_order": ["file"],
                        "raw": true
                    },
                    "main_write": {
                        "knob_order": ["file_type", "meta_codec", "meta_encoder"],
                        "raw": true
                    }
                },
                "deadline_settings":{
                    "primary_pool": "vfx_processing",
                    "secondary_pool": "vfx_processing",
                    "chunk_size": 1000000,
                    "priority": 55,
                    "concurrent_task": 1,
                    "machine_limit": 1,
                    "update_client_version": false,
                    "create_publish": false,
                    "copy_to_location": false,
                    "copy_location": false,
                    "publish_file_type": "Version"
                }
>>>>>>> 7168b74d
            }
        }
    },
    "secondary":{
<<<<<<< HEAD
        "resolve-version":{
            "qt_template": "resolve_review_mov",
            "qt_template_secondary": "resolve_review_mov_secondary", 
            "content_info": {},            
            "add_to_review_playlist": false,
            "create_version": false,
            "update_version": false,
            "set_lut": false,
            "set_ocio": false,
            "slate": true,
            "main_ocio_settings": {
                "in_colorspace": "linear",          
                "out_colorspace": "linear"
            },               
            "quicktime_format":{
                "type": "CustomNonProjectEntity01",
                "id": 40,
                "name": "UHD"
            },
            "quicktime_codec":{
                "type": "CustomNonProjectEntity08",
                "id": 37,
                "name": "ProRes422Proxy"
            },        
            "main_read_settings": {
                "raw": false,
                "colorspace": "linear"
            },
            "main_reformat_settings": {
                "black_outside": true,
                "center": true,
                "pbb": true
            },
            "main_write_settings": {
                "meta_codec": "apco",
                "raw": false,
                "colorspace": "Gamma2.2"
            }   
        },
        "shotgun-version":{
            "qt_template": "nuke_shot_render_mov",
            "qt_template_secondary": "nuke_shot_render_mov_secondary",    
            "content_info": {},            
            "add_to_review_playlist": true,        
            "create_version": true,
            "update_version": true,
            "set_lut": false,                        
            "set_ocio": false,
            "slate": false,        
            "main_ocio_settings": {},        
            "quicktime_format":{
                "type": "CustomNonProjectEntity01",
                "id": 41,
                "name": "HDR"
            },
            "quicktime_codec":{
                "type": "CustomNonProjectEntity08",
                "id": 37,
                "name": "ProRes422Proxy"
            },          
            "main_read_settings": {
                "raw": false,
                "colorspace": "linear"
            },
            "main_reformat_settings": {
                "black_outside": true,
                "center": true,
                "pbb": true
            },
            "main_write_settings": {
                "meta_codec": "avc1",
                "colorspace": "Gamma2.2",
                "raw": false
=======
        "processes":{
            "resolve-version":{
                "process_settings":{
                    "title" : "Dailies Render",
                    "output_root": "secondary",
                    "output_file_ext": "mov",
                    "add_to_review_playlist": true,
                    "create_version": true,
                    "update_version": true,
                    "create_publish": false,                    
                    "update_client_version": false,                       
                    "color_required": true,
                    "client_process": false,              
                    "plugin_name": "Nuke",
                    "plugin_path": "C:/Program Files/Nuke11.3v4/Nuke11.3.exe",
                    "plugin_version": "11.3",
                    "plugin_in_script": "admin/processing/nuke_scripts/2021/pump_processing.nk"
                },
                "nuke_settings":{
                    "plate_switch": {"which":2},
                    "color_switch": {"which":0},
                    "transform_switch": {"which":0},
                    "slate_switch": {"disable":false},
                    "burnin_switch": {"disable":false},
                    "content_vendor_burnin":{"disable":true},            
                    "format":{
                        "name": "delivery_format"
                    },     
                    "quicktime_codec":{
                        "type": "CustomNonProjectEntity08",
                        "id": 37,
                        "name": "ProRes422Proxy"
                    },      
                    "main_read": {
                        "knob_order": ["file"],
                        "raw": true
                    },
                    "main_write": {
                        "knob_order": ["file_type", "meta_codec", "meta_encoder"],
                        "raw": true,
                        "file_type": "mov",
                        "meta_codec": "ap4h",
                        "mov64_codec": "ap4h",
                        "mov64_fps": 24,
                        "mov64_write_timecode": true
                    }
                },
                "deadline_settings":{
                    "primary_pool": "vfx_processing",
                    "secondary_pool": "vfx_processing",
                    "chunk_size": 1000000,
                    "priority": 55,
                    "concurrent_task": 1,
                    "machine_limit": 1,
                    "update_client_version": false,
                    "create_publish": false,
                    "copy_to_location": false,
                    "copy_location": false,
                    "publish_file_type": "Version"
                }
            },
            "resolve-cutref":{
                "process_settings":{
                    "title" : "Dailies Cutref",
                    "output_root": "secondary",
                    "output_file_ext": "mov",
                    "add_to_review_playlist": false,
                    "create_version": false,
                    "update_version": false,
                    "create_publish": false,                    
                    "update_client_version": false,                       
                    "color_required": true,
                    "client_process": false,                   
                    "plugin_name": "Nuke",
                    "plugin_path": "C:/Program Files/Nuke11.3v4/Nuke11.3.exe",
                    "plugin_version": "11.3",
                    "plugin_in_script": "admin/processing/nuke_scripts/2021/pump_processing.nk"
                },
                "nuke_settings":{
                    "plate_switch": {"which":2},
                    "color_switch": {"which":0},
                    "transform_switch": {"which":1},
                    "slate_switch": {"disable":false},
                    "burnin_switch": {"disable":false},
                    "content_vendor_burnin":{"disable":true},
                    "main_lut": {
                        "colorspaceIn": "linear",          
                        "colorspaceOut": "linear"
                    },                          
                    "main_ocio": {},               
                    "format":{
                        "type": "CustomNonProjectEntity01",
                        "id": 5,
                        "name": "FHD"
                    },     
                    "quicktime_codec":{
                        "type": "CustomNonProjectEntity08",
                        "id": 37,
                        "name": "ProRes422Proxy"
                    },       
                    "main_read": {
                        "knob_order": ["file"],
                        "raw": true
                    },
                    "main_write": {
                        "knob_order": ["file_type", "meta_codec", "meta_encoder"],
                        "raw": true
                    }
                },
                "deadline_settings":{
                    "primary_pool": "vfx_processing",
                    "secondary_pool": "vfx_processing",
                    "chunk_size": 1000000,
                    "priority": 55,
                    "concurrent_task": 1,
                    "machine_limit": 1,
                    "update_client_version": false,
                    "create_publish": false,
                    "copy_to_location": false,
                    "copy_location": false,
                    "publish_file_type": "Version"
                }
>>>>>>> 7168b74d
            }
        }
    },
    "thumbnail":{
        "job_info":{
            "plugin": "Python",
            "priority": "100",
            "machine_limit": 1,
            "pool": "vfx_processing",
            "secondary_pool": "vfx_processing",
            "chunk": 1000000
        },
        "plugin_info":{
            "script_file": "//10.80.8.252/VFX_Pipeline/Pipeline/ssvfx_scripts/thinkbox/python/dependencies/thumbnail.py",
            "version": 2.7
        },
        "job_extra_info":{
        }
    },
    "general_settings":{
        "script_file": "//10.80.8.252/VFX_Pipeline/Pipeline/ssvfx_scripts/thinkbox/python/pump_processing/submission_process_submit.py"
    }

}<|MERGE_RESOLUTION|>--- conflicted
+++ resolved
@@ -1,92 +1,5 @@
 {
     "primary":{
-<<<<<<< HEAD
-        "resolve-version":{
-            "qt_template": "resolve_review_mov",
-            "qt_template_secondary": "resolve_review_mov_secondary",         
-            "content_info": {},
-            "add_to_review_playlist": true,
-            "create_version": true,
-            "update_version": true,
-            "set_lut": false,                        
-            "set_ocio": false,
-            "set_cdl": false,                 
-            "slate": true,
-            "incoming_switch": 1,
-            "main_transform_switch": 1,
-            "main_color_switch": 0,
-            "main_ocio_settings": {
-                "in_colorspace": "linear",
-                "out_colorspace": "linear"
-            },               
-            "quicktime_format":{},
-            "quicktime_codec":{
-                "type": "CustomNonProjectEntity08",
-                "id": 37,
-                "name": "ProRes422Proxy"
-            },        
-            "main_read_settings": {
-                "raw": true,
-                "colorspace": "linear"
-            },
-            "main_reformat_settings": {
-                "black_outside": true,
-                "center": true,
-                "pbb": true
-            },
-            "main_write_settings": {
-                "meta_codec": "apco",
-                "raw": true
-            }   
-        },
-        "resolve-cutref":{
-            "qt_template": "resolve_review_mov",
-            "qt_template_secondary": "resolve_review_mov_secondary",
-            "plugin_in_script_alt": "admin/processing/nuke_scripts/processing_outgoing.nk",
-            "content_info": {},
-            "add_to_review_playlist": false,
-            "main_transform": false,
-            "main_transform_switch": 1,
-            "incoming_switch": 0,
-            "main_color_switch": 1,
-            "create_version": false,
-            "update_version": false,
-            "set_cdl": true,
-            "set_lut": true,
-            "set_ocio": false,
-            "slate": true,
-            "burnin_enabled": true,     
-            "logo_burnin_merge": false,                   
-            "main_ocio_settings": {},
-            "slap_ocio_settings": {},
-            "dmp_colorspace_settings": {
-                "colorspace_in": "AlexaV3LogC",
-                "colorspace_out": "Linear"
-            },                
-            "quicktime_format":{
-                "type": "CustomNonProjectEntity01",
-                "id": 5,
-                "name": "FHD"
-            },
-            "quicktime_codec":{
-                "type": "CustomNonProjectEntity08",
-                "id": 37,
-                "name": "ProRes422Proxy"
-            },        
-            "main_read_settings": {
-                "raw": true
-            },
-            "main_reformat_settings": {
-                "filter": "Impulse",
-                "resize": "fit",
-                "black_outside": true,
-                "center": true,
-                "pbb": true
-            },
-            "main_write_settings": {
-                "meta_codec": "apco",
-                "raw": true
-=======
         "processes":{
             "resolve-version":{
                 "process_settings":{
@@ -209,86 +122,10 @@
                     "copy_location": false,
                     "publish_file_type": "Version"
                 }
->>>>>>> 7168b74d
             }
         }
     },
     "secondary":{
-<<<<<<< HEAD
-        "resolve-version":{
-            "qt_template": "resolve_review_mov",
-            "qt_template_secondary": "resolve_review_mov_secondary", 
-            "content_info": {},            
-            "add_to_review_playlist": false,
-            "create_version": false,
-            "update_version": false,
-            "set_lut": false,
-            "set_ocio": false,
-            "slate": true,
-            "main_ocio_settings": {
-                "in_colorspace": "linear",          
-                "out_colorspace": "linear"
-            },               
-            "quicktime_format":{
-                "type": "CustomNonProjectEntity01",
-                "id": 40,
-                "name": "UHD"
-            },
-            "quicktime_codec":{
-                "type": "CustomNonProjectEntity08",
-                "id": 37,
-                "name": "ProRes422Proxy"
-            },        
-            "main_read_settings": {
-                "raw": false,
-                "colorspace": "linear"
-            },
-            "main_reformat_settings": {
-                "black_outside": true,
-                "center": true,
-                "pbb": true
-            },
-            "main_write_settings": {
-                "meta_codec": "apco",
-                "raw": false,
-                "colorspace": "Gamma2.2"
-            }   
-        },
-        "shotgun-version":{
-            "qt_template": "nuke_shot_render_mov",
-            "qt_template_secondary": "nuke_shot_render_mov_secondary",    
-            "content_info": {},            
-            "add_to_review_playlist": true,        
-            "create_version": true,
-            "update_version": true,
-            "set_lut": false,                        
-            "set_ocio": false,
-            "slate": false,        
-            "main_ocio_settings": {},        
-            "quicktime_format":{
-                "type": "CustomNonProjectEntity01",
-                "id": 41,
-                "name": "HDR"
-            },
-            "quicktime_codec":{
-                "type": "CustomNonProjectEntity08",
-                "id": 37,
-                "name": "ProRes422Proxy"
-            },          
-            "main_read_settings": {
-                "raw": false,
-                "colorspace": "linear"
-            },
-            "main_reformat_settings": {
-                "black_outside": true,
-                "center": true,
-                "pbb": true
-            },
-            "main_write_settings": {
-                "meta_codec": "avc1",
-                "colorspace": "Gamma2.2",
-                "raw": false
-=======
         "processes":{
             "resolve-version":{
                 "process_settings":{
@@ -411,7 +248,6 @@
                     "copy_location": false,
                     "publish_file_type": "Version"
                 }
->>>>>>> 7168b74d
             }
         }
     },
