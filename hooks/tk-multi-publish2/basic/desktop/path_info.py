--- conflicted
+++ resolved
@@ -27,11 +27,6 @@
 # this implementation assumes the version number is of the form '.####'
 # coming just before the extension in the filename and just after a '.', '_',
 # or '-'.
-<<<<<<< HEAD
-
-FRAME_REGEX = re.compile(r"(.*)([._-])(\d+)\.([^.]+)$", re.IGNORECASE)
-=======
->>>>>>> 97390650
 
 FRAME_REGEX = re.compile(r"(.*)([._-])(\d+)\.([^.]+)$", re.IGNORECASE)
 
@@ -98,11 +93,6 @@
             publish_name = filename
 
         logger.debug("Returning publish name: %s" % (publish_name,))
-<<<<<<< HEAD
-        
-=======
-
->>>>>>> 97390650
         return publish_name
 
     def get_version_number(self, path):
@@ -121,11 +111,6 @@
         publisher = self.parent
 
         logger = publisher.logger
-<<<<<<< HEAD
-        
-=======
-
->>>>>>> 97390650
         logger.debug("Getting version number for path: %s ..." % (path,))
 
         path_info_returns = publisher.util.get_file_path_components(path)
@@ -510,4 +495,4 @@
             item['publish_path'] = item['workfile_dir'].apply_fields(fields)
         else:
             item['workfile_dir'] = None
-            item['publish_path'] = None
+            item['publish_path'] = None