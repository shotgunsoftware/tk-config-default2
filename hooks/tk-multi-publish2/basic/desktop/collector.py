--- conflicted
+++ resolved
@@ -1,7 +1,4 @@
-<<<<<<< HEAD
-=======
-
->>>>>>> 27538140
+
 # Copyright (c) 2017 Shotgun Software Inc.
 #
 # CONFIDENTIAL AND PROPRIETARY
@@ -353,7 +350,6 @@
         ])
         proj_info.update({'formats' : formats})
 
-<<<<<<< HEAD
         local_storage = publisher.shotgun.find("LocalStorage",
         [],
         ["code",
@@ -384,205 +380,6 @@
 
         return proj_info
 
-=======
-        A dictionary on the following form::
-
-            {
-                "Settings Name": {
-                    "type": "settings_type",
-                    "default": "default_value",
-                    "description": "One line description of the setting"
-            }
-
-        The type string should be one of the data types that toolkit accepts as
-        part of its environment configuration.
-        """
-        return {}
-
-    @property
-    def user_info(self):
-
-        publisher = self.parent
-        ctx = publisher.engine.context 
-        user_fields =[
-            'login',
-            'sg_ip_address'
-        ]
-        user_filter =[
-            ['id', 'is', ctx.user['id']],
-        ]
-        user_info = publisher.shotgun.find(
-            'HumanUser',
-            user_filter,
-            user_fields
-            )    
-
-        return user_info
-
-    @property
-    def software_info(self):
-        """
-        Test SG for all associated software
-
-        :returns: The SG info of the given softwares
-        """  
-        publisher = self.parent
-
-        software_filters = [
-        ['id', 'is_not', 0],
-        ['version_names', 'is_not', None]
-        # ['sg_pipeline_tools', 'is', True]
-        ]
-        
-        software_fields = [
-        'code',
-        'products',
-        'windows_path',
-        'version_names',
-        'sg_pipeline_tools'
-        ]
-
-        software_info = publisher.shotgun.find(
-        'Software',
-        software_filters,
-        software_fields
-        )
-
-        return software_info
-
-    @property
-    def codec_info(self):
-        """
-        Test SG for all associated codec
-
-        :returns: The SG info of the given codecs
-        """  
-        publisher = self.parent
-
-        codec_filters = []
-        
-        codec_fields = ['id',
-                        'code', 
-                        'name', 
-                        'sg_nuke_code', 
-                        'sg_output_folder']
-
-        codec_info = publisher.shotgun.find(
-        'CustomNonProjectEntity08',
-        codec_filters,
-        codec_fields
-        )
-
-        return codec_info
-
-    @property
-    def project_info(self):
-        """
-        A dictionary of relative Project info that is taken from SG Project page
-        """
-
-        publisher = self.parent
-        ctx = publisher.engine.context
-        proj_info = publisher.shotgun.find_one("Project", 
-                                            [['id', 'is', ctx.project['id']]], 
-                                            ['name',
-                                            'id',
-                                            'sg_root',
-                                            'sg_status',
-                                            'sg_date_format',
-                                            'sg_short_name',
-                                            'sg_frame_rate', 
-                                            'sg_vendor_id',
-                                            'sg_frame_handles',
-                                            'sg_data_type',
-                                            'sg_format_width',
-                                            'sg_format_height',
-                                            'sg_delivery_slate_count',
-                                            'sg_client_version_submission',
-                                            'sg_incoming_plate_jpg_',
-                                            'sg_delivery_default_process',
-                                            'sg_incoming_fileset_padding',
-                                            'sg_proxy_format_ratio',
-                                            'sg_format_pixel_aspect_ratio',
-                                            'sg_lut',
-                                            'sg_version_zero_lut',
-                                            'sg_version_zero_slate',
-                                            'sg_version_zero_internal_burn_in',
-                                            'sg_burnin_frames_format',
-                                            'sg_delivery_qt_dual_lut',
-                                            'sg_delivery_format_width',
-                                            'sg_delivery_format_height',
-                                            'sg_delivery_reformat_filter',
-                                            'sg_delivery_fileset_padding',
-                                            'sg_delivery_fileset_slate',
-                                            'sg_zip_fileset_delivery',
-                                            'sg_pixel_aspect_ratio',
-                                            'sg_reformat_plates_to_deliverable',
-                                            'sg_delivery_fileset',
-                                            'sg_delivery_fileset_compression',
-                                            'sg_delivery_qt_bitrate',
-                                            'sg_delivery_qt_slate',
-                                            'sg_delivery_burn_in',
-                                            'sg_delivery_qt_codecs',
-                                            'sg_delivery_qt_formats',
-                                            'sg_delivery_folder_structure',
-                                            'sg_color_space',
-                                            'sg_project_color_management',
-                                            'sg_project_color_management_config',
-                                            'sg_timecode',
-                                            'sg_upload_qt_formats',
-                                            'sg_review_qt_codecs',
-                                            'sg_review_burn_in',
-                                            'sg_review_qt_slate',
-                                            'sg_review_qt_formats',
-                                            'sg_slate_frames_format',
-                                            'sg_frame_leader',
-                                            'sg_review_lut',
-                                            'sg_type',
-                                            'tank_name',
-                                            'sg_3d_settings']
-        )     
-        proj_info.update({'artist_name' : ctx.user['name']})
-
-        formats = publisher.shotgun.find("CustomNonProjectEntity01",
-        [],
-        ['code',
-        'sg_format_height',
-        'sg_format_width',
-        ])
-        proj_info.update({'formats' : formats})
-
-        local_storage = publisher.shotgun.find("LocalStorage",
-        [],
-        ["code",
-        "windows_path",
-        "linux_path",
-        "mac_path"])
-        
-        if "win" in sys.platform:
-            path_root = "windows_path"
-            sg_root = "local_path_windows"
-        elif sys.platform == "linux":
-            path_root = "linux_path"
-            sg_root = "local_path_linux"
-
-        local_storage_match = next((ls for ls in local_storage if ls[path_root] in proj_info['sg_root'][sg_root]), None)
-        proj_info['local_storage'] = local_storage_match
-
-        if proj_info['sg_3d_settings']:
-            sg_3d_settings = publisher.shotgun.find("CustomNonProjectEntity03",
-            [],
-            ['code',
-            'sg_primary_render_layer',
-            'sg_additional_render_layers',
-            'sg_render_engine',
-            ])
-
-            proj_info.update({'sg_3d_settings' : sg_3d_settings})
-
-        return proj_info
-
->>>>>>> 27538140
     def process_current_session(self, settings, parent_item):
         """
         Analyzes the current scene open in a DCC and parents a subtree of items
@@ -779,18 +576,11 @@
         file_item = parent_item.create_item(item_type, type_display, display_name)
         file_item.set_icon_from_path(item_info["icon_path"])
 
-<<<<<<< HEAD
-=======
-
->>>>>>> 27538140
         # if the supplied path is an image, use the path as the thumbnail.
         if item_type.startswith("file.image") or item_type.startswith("file.texture"):
             file_item.set_thumbnail_from_path(path)
             thumbnail_path = path
-<<<<<<< HEAD
-=======
-
->>>>>>> 27538140
+          
             # disable thumbnail creation since we get it for free
             file_item.thumbnail_enabled = False
         else:
@@ -814,10 +604,6 @@
         return file_item
 
     def _collect_folder(self, parent_item, folder, path_info, render_folders, properties):
-<<<<<<< HEAD
-=======
-
->>>>>>> 27538140
         """
         Process the supplied folder path.
 
@@ -971,15 +757,10 @@
 
         # everything should be populated. return the dictionary
         return dict(
-<<<<<<< HEAD
-            item_type=item_type, type_display=type_display, icon_path=icon_path,
-        )
-=======
             item_type=item_type,
             type_display=type_display,
             icon_path=icon_path,
             )
->>>>>>> 27538140
 
     def _get_icon_path(self, icon_name, icons_folders=None):
         """
@@ -1032,21 +813,12 @@
                 image_extensions.update(
                     self.common_file_info[image_file_type]["extensions"]
                 )
-<<<<<<< HEAD
-=======
-
->>>>>>> 27538140
 
             # get all the image mime type image extensions as well
             mimetypes.init()
             types_map = mimetypes.types_map
-<<<<<<< HEAD
             for (ext, mimetype) in types_map.items():
-=======
-
-            for (ext, mimetype) in types_map.items():
-
->>>>>>> 27538140
+
                 if mimetype.startswith("image/"):
                     image_extensions.add(ext.lstrip("."))
 
@@ -1381,8 +1153,4 @@
                                 "entity.Asset.sg_latest_client_version"
                                 ])
 
-<<<<<<< HEAD
         return search_fields
-=======
-        return search_fields
->>>>>>> 27538140
