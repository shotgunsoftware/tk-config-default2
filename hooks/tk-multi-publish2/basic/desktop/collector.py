# Copyright (c) 2017 Shotgun Software Inc.
#
# CONFIDENTIAL AND PROPRIETARY
#
# This work is provided "AS IS" and subject to the Shotgun Pipeline Toolkit
# Source Code License included in this distribution package. See LICENSE.
# By accessing, using, copying or modifying this work you indicate your
# agreement to the Shotgun Pipeline Toolkit Source Code License. All rights
# not expressly granted therein are reserved by Shotgun Software Inc.

import mimetypes
import os
import sys
import re
from datetime import datetime
import json

import sgtk
from tank_vendor import six

log = sgtk.LogManager.get_logger(__name__)

<<<<<<< HEAD
=======
try:
    ssvfx_script_path = ""#C:\\Users\\shotgunadmin\\Scripts\\Pipeline\\ssvfx_scripts"
    if "SSVFX_PIPELINE_DEV" in os.environ.keys():
        pipeline_root = os.environ["SSVFX_PIPELINE_DEV"]
        ssvfx_script_path = os.path.join(pipeline_root,"Pipeline\\ssvfx_scripts")
    else:
        if "SSVFX_PIPELINE" in os.environ.keys():
            pipeline_root =  os.environ["SSVFX_PIPELINE"]
            ssvfx_script_path = os.path.join(pipeline_root,"Pipeline\\ssvfx_scripts")
            if os.path.exists(ssvfx_script_path):
                pass
            else:
                log.debug("!!!!!! Could not find %s" %(ssvfx_script_path,))
            log.debug("Found env var path: %s" %(ssvfx_script_path,))
        else:
            log.debug("SSVFX_PIPELINE not in env var keys. Using explicit")
            pipeline_root = "\\\\10.80.8.252\\VFX_Pipeline"
            ssvfx_script_path = os.path.join(pipeline_root,"Pipeline\\ssvfx_scripts")

    sys.path.append(ssvfx_script_path)

    from shotgun import shotgun_utilities
except Exception as err:
    raise Exception("Could not load on of the studio modules! Error: %s" % err)

>>>>>>> 7168b74d
# from general.file_functions import file_strings
# from general.data_management import json_manager
# from software.nuke.nuke_command_line  import nuke_cmd_functions as ncmd
from shotgun import shotgun_utilities

HookBaseClass = sgtk.get_hook_baseclass()

if "win" in sys.platform:
    system_path_variable = "windows_path"
    system_root_variable = "local_path_windows"
elif sys.platform == "linux":
    system_path_variable = "linux_path"
    system_root_variable = "local_path_linux"

<<<<<<< HEAD

=======
>>>>>>> 7168b74d
class BasicSceneCollector(HookBaseClass):
    """
    A basic collector that handles files and general objects.

    This collector hook is used to collect individual files that are browsed or
    dragged and dropped into the Publish2 UI. It can also be subclassed by other
    collectors responsible for creating items for a file to be published such as
    the current Maya session file.

    This plugin centralizes the logic for collecting a file, including
    determining how to display the file for publishing (based on the file
    extension).

    In addition to creating an item to publish, this hook will set the following
    properties on the item::

        path - The path to the file to publish. This could be a path
            representing a sequence of files (including a frame specifier).

        sequence_paths - If the item represents a collection of files, the
            plugin will populate this property with a list of files matching
            "path".

    """
<<<<<<< HEAD

=======
>>>>>>> 7168b74d
    @property
    def common_file_info(self):
        """
        A dictionary of file type info that allows the basic collector to
        identify common production file types and associate them with a display
        name, item type, and config icon.

        The dictionary returned is of the form::

            {
                <Publish Type>: {
                    "extensions": [<ext>, <ext>, ...],
                    "icon": <icon path>,
                    "item_type": <item type>
                },
                <Publish Type>: {
                    "extensions": [<ext>, <ext>, ...],
                    "icon": <icon path>,
                    "item_type": <item type>
                },
                ...
            }

        See the collector source to see the default values returned.

        Subclasses can override this property, get the default values via
        ``super``, then update the dictionary as necessary by
        adding/removing/modifying values.
        """
        if not hasattr(self, "_common_file_info"):
            # do this once to avoid unnecessary processing
            self._common_file_info = {
                "Alias File": {
                    "extensions": ["wire"],
                    "icon": self._get_icon_path("alias.png"),
<<<<<<< HEAD
                    "item_type": "file.alias"},
=======
                    "item_type": "file.alias",
                },
>>>>>>> 7168b74d
                "Alembic Cache": {
                    "extensions": ["abc"],
                    "icon": self._get_icon_path("alembic.png"),
                    "item_type": "file.alembic"},
                "3dsmax Scene": {
                    "extensions": ["max"],
                    "icon": self._get_icon_path("3dsmax.png"),
                    "item_type": "file.3dsmax",
                },
                "Hiero Project": {
                    "extensions": ["hrox"],
                    "icon": self._get_icon_path("hiero.png"),
                    "item_type": "file.hiero",
                },
                "Houdini Scene": {
                    "extensions": ["hip", "hipnc"],
                    "icon": self._get_icon_path("houdini.png"),
                    "item_type": "file.houdini",
                },
                "Maya Scene": {
                    "extensions": ["ma", "mb"],
                    "icon": self._get_icon_path("maya.png"),
                    "item_type": "file.maya",
                },
                "Motion Builder FBX": {
                    "extensions": ["fbx"],
                    "icon": self._get_icon_path("fbx.png"),
                    "item_type": "file.motionbuilder",
                },
                "Nuke Script": {
                    "extensions": ["nk"],
                    "icon": self._get_icon_path("nuke.png"),
                    "item_type": "file.nuke",
                },
                "Photoshop Image": {
                    "extensions": ["psd", "psb"],
                    "icon": self._get_icon_path("photoshop.png"),
                    "item_type": "file.photoshop",
                },
                "VRED Scene": {
                    "extensions": ["vpb", "vpe", "osb"],
                    "icon": self._get_icon_path("vred.png"),
                    "item_type": "file.vred",
                },
                "Rendered Image": {
                    "extensions": ["dpx", "exr", "png", "jpg", "jpeg"],
                    "icon": self._get_icon_path("image_sequence.png"),
                    "item_type": "file.image",
                },
                "Texture Image": {
                    "extensions": ["tx", "tga", "dds", "rat"],
                    "icon": self._get_icon_path("texture.png"),
                    "item_type": "file.texture",
                },
                "DMP": {
                    "extensions": ["tif", "tiff"],
                    "icon": self._get_icon_path("dmp.png"),
                    "item_type": "file.image",
<<<<<<< HEAD
                },
=======
                },                   
>>>>>>> 7168b74d
                "3D Equalizer": {
                    "extensions": ["3de"],
                    "icon": self._get_icon_path("lens.png"),
                    "item_type": "file.3de",
<<<<<<< HEAD
                },
=======
                },                             
>>>>>>> 7168b74d
                "PDF": {
                    "extensions": ["pdf"],
                    "icon": self._get_icon_path("file.png"),
                    "item_type": "file.image",
                },
            }
        return self._common_file_info

    @property
    def settings(self):
        """
        Dictionary defining the settings that this collector expects to receive
        through the settings parameter in the process_current_session and
        process_file methods.
        A dictionary on the following form::

            {
                "Settings Name": {
                    "type": "settings_type",
                    "default": "default_value",
                    "description": "One line description of the setting"
            }

        The type string should be one of the data types that toolkit accepts as
        part of its environment configuration.
        """
        return {}

    @property
    def user_info(self):

        publisher = self.parent
        ctx = publisher.engine.context 
        user_fields =[
            'name',
            'login',
            'sg_ip_address'
        ]
        user_filter =[
            ['id', 'is', ctx.user['id']],
        ]
        user_info = publisher.shotgun.find_one(
            'HumanUser',
            user_filter,
            user_fields
            )    

        return user_info

    @property
    def software_info(self):
        """
        Test SG for all associated software

        :returns: The SG info of the given softwares
        """  
        publisher = self.parent

        software_filters = [
        ['id', 'is_not', 0],
        ['version_names', 'is_not', None]
        ]
        
        software_fields = [
        'code',
        'products',
        system_path_variable,
        'version_names',
        'sg_pipeline_tools'
        ]

        software_info = publisher.shotgun.find(
        'Software',
        software_filters,
        software_fields
        )

        return software_info

    @property
    def codec_info(self):
        """
        Test SG for all associated codec

        :returns: The SG info of the given codecs
        """  
        publisher = self.parent

        codec_filters = []
        
        codec_fields = ['id',
                        'code', 
                        'name', 
                        'sg_nuke_code', 
                        'sg_output_folder']

        codec_info = publisher.shotgun.find(
        'CustomNonProjectEntity08',
        codec_filters,
        codec_fields
        )

        return codec_info

    @property
    def project_info(self):
        """
        A dictionary of relative Project info that is taken from SG Project page
        """

        publisher = self.parent
        ctx = publisher.engine.context
        proj_info = publisher.shotgun.find_one("Project", 
                                            [['id', 'is', ctx.project['id']]], 
                                            ['name',
                                            'id',
                                            'sg_root',
                                            'sg_status',
                                            'sg_date_format',
                                            'sg_short_name',
                                            'sg_frame_rate', 
                                            'sg_vendor_id',
                                            'sg_frame_handles',
                                            'sg_data_type',
                                            'sg_format_width',
                                            'sg_format_height',
                                            'sg_delivery_slate_count',
                                            'sg_client_version_submission',
                                            'sg_incoming_plate_jpg_',
                                            'sg_delivery_default_process',
                                            'sg_incoming_fileset_padding',
                                            'sg_proxy_format_ratio',
                                            'sg_format_pixel_aspect_ratio',
                                            'sg_lut',
                                            'sg_version_zero_lut',
                                            'sg_version_zero_slate',
                                            'sg_version_zero_internal_burn_in',
                                            'sg_burnin_frames_format',
                                            'sg_delivery_qt_dual_lut',
                                            'sg_delivery_format_width',
                                            'sg_delivery_format_height',
                                            'sg_delivery_reformat_filter',
                                            'sg_delivery_fileset_padding',
                                            'sg_delivery_fileset_slate',
                                            'sg_zip_fileset_delivery',
                                            'sg_pixel_aspect_ratio',
                                            'sg_reformat_plates_to_deliverable',
                                            'sg_delivery_fileset',
                                            'sg_delivery_fileset_compression',
                                            'sg_delivery_qt_bitrate',
                                            'sg_delivery_qt_slate',
                                            'sg_delivery_burn_in',
                                            'sg_delivery_qt_codecs',
                                            'sg_delivery_qt_formats',
                                            'sg_delivery_folder_structure',
                                            'sg_color_space',
                                            'sg_project_color_management',
                                            'sg_project_color_management_config',
                                            'sg_timecode',
                                            'sg_upload_qt_formats',
                                            'sg_review_qt_codecs',
                                            'sg_review_burn_in',
                                            'sg_review_qt_slate',
                                            'sg_review_qt_formats',
                                            'sg_slate_frames_format',
                                            'sg_frame_leader',
                                            'sg_review_lut',
                                            'sg_type',
                                            'tank_name',
                                            'sg_3d_settings']
        )     
        proj_info.update({'artist_name' : ctx.user['name']})

        formats = publisher.shotgun.find("CustomNonProjectEntity01",
            [],
            ['code',
            'sg_format_height',
            'sg_format_width',
            ])
        proj_info.update({'formats' : formats})

<<<<<<< HEAD
    @property
    def user_info(self):
        publisher = self.parent
        ctx = publisher.engine.context
        user_fields = [
            'name',
            'login',
            'sg_ip_address'
        ]
        user_filter = [
            ['id', 'is', ctx.user['id']],
        ]
        user_info = publisher.shotgun.find_one(
            'HumanUser',
            user_filter,
            user_fields
        )
        return user_info

    @property
    def software_info(self):
        """
        Test SG for all associated software
        :returns: The SG info of the given softwares
        """
        publisher = self.parent

        software_filters = [
            ['id', 'is_not', 0],
            ['version_names', 'is_not', None]
        ]
        software_fields = [
            'code',
            'products',
            system_path_variable,
            'version_names',
            'sg_pipeline_tools'
        ]
        software_info = publisher.shotgun.find(
            'Software',
            software_filters,
            software_fields
        )
        return software_info

    @property
    def codec_info(self):
        """
        Test SG for all associated codec

        :returns: The SG info of the given codecs
        """
        publisher = self.parent

        codec_filters = []

        codec_fields = ['id',
                        'code',
                        'name',
                        'sg_nuke_code',
                        'sg_output_folder']

        codec_info = publisher.shotgun.find(
            'CustomNonProjectEntity08',
            codec_filters,
            codec_fields
        )

        return codec_info

    @property
    def project_info(self):
        """
        A dictionary of relative Project info that is taken from SG Project page
        """
        publisher = self.parent
        ctx = publisher.engine.context
        proj_info = publisher.shotgun.find_one("Project",
                                               [['id', 'is', ctx.project['id']]],
                                               ['name',
                                                'id',
                                                'sg_root',
                                                'sg_status',
                                                'sg_date_format',
                                                'sg_short_name',
                                                'sg_frame_rate',
                                                'sg_vendor_id',
                                                'sg_frame_handles',
                                                'sg_data_type',
                                                'sg_format_width',
                                                'sg_format_height',
                                                'sg_delivery_slate_count',
                                                'sg_client_version_submission',
                                                'sg_incoming_plate_jpg_',
                                                'sg_delivery_default_process',
                                                'sg_incoming_fileset_padding',
                                                'sg_proxy_format_ratio',
                                                'sg_format_pixel_aspect_ratio',
                                                'sg_lut',
                                                'sg_version_zero_lut',
                                                'sg_version_zero_slate',
                                                'sg_version_zero_internal_burn_in',
                                                'sg_burnin_frames_format',
                                                'sg_delivery_qt_dual_lut',
                                                'sg_delivery_format_width',
                                                'sg_delivery_format_height',
                                                'sg_delivery_reformat_filter',
                                                'sg_delivery_fileset_padding',
                                                'sg_delivery_fileset_slate',
                                                'sg_zip_fileset_delivery',
                                                'sg_pixel_aspect_ratio',
                                                'sg_reformat_plates_to_deliverable',
                                                'sg_delivery_fileset',
                                                'sg_delivery_fileset_compression',
                                                'sg_delivery_qt_bitrate',
                                                'sg_delivery_qt_slate',
                                                'sg_delivery_burn_in',
                                                'sg_delivery_qt_codecs',
                                                'sg_delivery_qt_formats',
                                                'sg_delivery_folder_structure',
                                                'sg_color_space',
                                                'sg_project_color_management',
                                                'sg_project_color_management_config',
                                                'sg_timecode',
                                                'sg_upload_qt_formats',
                                                'sg_review_qt_codecs',
                                                'sg_review_burn_in',
                                                'sg_review_qt_slate',
                                                'sg_review_qt_formats',
                                                'sg_slate_frames_format',
                                                'sg_frame_leader',
                                                'sg_review_lut',
                                                'sg_type',
                                                'tank_name',
                                                'sg_3d_settings']
                                               )
        proj_info.update({'artist_name': ctx.user['name']})

        formats = publisher.shotgun.find("CustomNonProjectEntity01",
                                         [],
                                         ['code',
                                          'sg_format_height',
                                          'sg_format_width',
                                          ])
        proj_info.update({'formats': formats})

        local_storage = publisher.shotgun.find("LocalStorage",
                                               [],
                                               ["code",
                                                system_path_variable,
                                                "linux_path",
                                                "mac_path"])

        proj_sg_root = proj_info.get('sg_root')
        proj_info['local_storage'] = None
        if proj_sg_root:
            proj_info['local_storage'] = next(
                (ls for ls in local_storage if ls[system_path_variable] in proj_sg_root.get(system_root_variable)),
                None)

        if proj_info['sg_3d_settings']:
            sg_3d_settings = publisher.shotgun.find("CustomNonProjectEntity03",
                                                    [
                                                        ["id", "is", proj_info['sg_3d_settings'][0].get('id')]
                                                    ],
                                                    ['code',
                                                     'sg_primary_render_layer',
                                                     'sg_additional_render_layers',
                                                     'sg_render_engine',
                                                     ])

            proj_info.update({'sg_3d_settings': sg_3d_settings})

=======
        local_storage = publisher.shotgun.find("LocalStorage",
            [],
            ["code",
            system_path_variable,
            "linux_path",
            "mac_path"])

        proj_sg_root = proj_info.get('sg_root')
        proj_info['local_storage'] = None
        if proj_sg_root:
            proj_info['local_storage'] = next((ls for ls in local_storage if ls[system_path_variable] in proj_sg_root.get(system_root_variable)), None)

        if proj_info['sg_3d_settings']:
            sg_3d_settings = publisher.shotgun.find("CustomNonProjectEntity03",
            [],
            ['code',
            'sg_primary_render_layer',
            'sg_additional_render_layers',
            'sg_render_engine',
            ])

            proj_info.update({'sg_3d_settings' : sg_3d_settings})

>>>>>>> 7168b74d
        return proj_info

    def process_current_session(self, settings, parent_item):
        """
        Analyzes the current scene open in a DCC and parents a subtree of items
        under the parent_item passed in.

        :param dict settings: Configured settings for this collector
        :param parent_item: Root item instance
        """

        # default implementation does not do anything
        pass

    def process_file(self, settings, parent_item, path):
        """
        Analyzes the given file and creates one or more items
        to represent it.

        :param dict settings: Configured settings for this collector
        :param parent_item: Root item instance
        :param path: Path to analyze

        :returns: The main item that was created, or None if no item was created
            for the supplied path
        """
        # Declaring variables for later
        curr_fields = None
        entity = {}
        task = {}
        step = {}
        camera = {}
        primary_render_folder = []
        additional_render_folder = []
<<<<<<< HEAD
        step_bools = None
=======
>>>>>>> 7168b74d

        # a path-swap that converts all pix addresses to pix_artist
        path = re.sub(r"^[/\\]{2}pix[a-zA-Z0-9_\.]+", r"//pix_artist", path)

        # various utilities
        publisher = self.parent
        ctx = publisher.engine.context
        sg_reader = shotgun_utilities.ShotgunReader(shotgun=publisher.shotgun)

        # Path string for manipulation
<<<<<<< HEAD
        path = str(sgtk.util.ShotgunPath.normalize(path)).replace('\\', '/')
        self.logger.info('Submission path is: %s' % path)

        # use hijacked method to collect info about the path and folder
        path_info = publisher.util.get_frame_sequence_path(
            {'path': path, 'ignore_folder_list': [], 'seek_folder_list': []})
        curr_fields = path_info.get('all_fields')

        # for info in path_info['path_info_returns']:
        #     self.logger.warning(">>>>> info %s:" % info)
        if curr_fields:

            # run one large shotgun search to collect entity, task, and step info
            search_fields = self._task_fields(curr_fields)
=======
        path = str(sgtk.util.ShotgunPath.normalize(path)).replace('\\','/')
        self.logger.info('Submission path is: %s' % path)

        # use hijacked method to collect info about the path and folder
        path_info = publisher.util.get_frame_sequence_path( {'path': path, 'ignore_folder_list': [], 'seek_folder_list': []} )
        curr_fields = path_info.get('all_fields')

        if curr_fields:

            # run one large shotgun search to collect entity, task, and step info
            search_fields = self._task_fields( curr_fields )
>>>>>>> 7168b74d

            # some renders don't have a task_name, we assign these to processing
            task_name = curr_fields.get('task_name') or "processing"
            filters = [
<<<<<<< HEAD
                ["project.Project.id", "is", ctx.project['id']],
                ["content", "is", task_name],
            ]
=======
                [ "project.Project.id", "is", ctx.project['id'] ],
                [ "content", "is", task_name ],
                ]
>>>>>>> 7168b74d

            entity_type = "entity.%s" % curr_fields['type']
            entity_code = "%s.code" % entity_type
            entity_name = curr_fields['Entity']
<<<<<<< HEAD
            filters.append([entity_code, "is", entity_name])
=======
            filters.append( [entity_code, "is", entity_name] )
>>>>>>> 7168b74d

            entity_info = self.sgtk.shotgun.find_one("Task", filters, search_fields)

            # Parse search results into entity, task, step, and camera
            for key in entity_info:
                key_split = key.split(".")
                set_key = key_split[-1]
<<<<<<< HEAD

                if len(key_split) == 1:
                    task[key] = entity_info[key]

=======
                
                if len(key_split) == 1:
                    task[key] = entity_info[key]
                
>>>>>>> 7168b74d
                if key_split[0] == 'step':
                    step[set_key] = entity_info[key]
                elif "sg_main_plate_camera" in key_split:
                    camera[set_key] = entity_info[key]
                else:
                    entity[set_key] = entity_info[key]
<<<<<<< HEAD

            # add task id to current fields (holdover from previous version of script)
            if task:
                self.logger.info("Task: %s" % (task))
                curr_fields['id'] = task['entity']['id']

            # define plugin visibility/enabled
            if step:
                step_bools = self._set_plugins_from_sg(step)

                # evaluate step for 3D-specific settings
                self.logger.info("Step: %s" % (step))
                if step['sg_department'] == "3D":
                    if self.project_info['sg_3d_settings']:
                        if self.project_info['sg_3d_settings'][0]['sg_primary_render_layer']:
                            primary_render_folder = self.project_info['sg_3d_settings'][0][
                                'sg_primary_render_layer'].split(",")
                            self.logger.debug("Collected pimary layer %s." % (primary_render_folder))
                        if self.project_info['sg_3d_settings'][0]['sg_additional_render_layers']:
                            for additional in self.project_info['sg_3d_settings'][0][
                                'sg_additional_render_layers'].split(","):
                                additional_render_folder.append(additional)
                            self.logger.debug(
                                "Collected additionals %s. Will publish separately." % (additional_render_folder))
                    else:
                        self.logger.debug("No project-level 3D settings, presenting all layers for artist selection...")
                else:
                    self.logger.debug("Processing 2D submission...")

            # manual override for non-version renders
            if not curr_fields.get('task_name'):
                step_bools['sg_version_for_review'] = False
                step_bools['sg_publish_to_shotgun'] = True

            self.logger.info("Publish: %s | Version: %s" % (
                step_bools["sg_publish_to_shotgun"],
                step_bools["sg_version_for_review"]
            ))
            # self.logger.info("Publish: %s | Version: %s | Slap: %s" % ( step_bools["sg_publish_to_shotgun"],
            #                                                             step_bools["sg_version_for_review"],
            #                                                             step_bools["sg_slap_comp"] ) )

        render_folders = {
            'primary_render_folder': primary_render_folder,
            'additional_render_folder': additional_render_folder,
        }

        # collect the main plate, if there is one
        main_plate = self._get_published_main_plate(
            sg_reader,
            self.project_info.get('id'),
            entity.get('id'),
            step_bools
        )

        entity.update({
            'type': curr_fields['type'],
            'main_plate': main_plate
        })

        for info in path_info['path_info_returns']:

            if not info.get('fields'):
                continue

            # adjust step_bools for multilayer 3D renders
            layer_bools = {
                'sg_publish_to_shotgun': step_bools['sg_publish_to_shotgun'],
                'sg_version_for_review': step_bools['sg_version_for_review'],
            }

            if (step['sg_department'] == "3D" 
            and self.project_info['sg_3d_settings']
            and primary_render_folder
            and len(path_info['path_info_returns']) > 1
            and info.get('base_name') not in primary_render_folder):
                layer_bools = {
                    'sg_publish_to_shotgun': True,
                    'sg_version_for_review': False,
                }
            elif (os.path.splitext(path)[-1] in [".nk", ".ma", ".mb", ".hip", ".ptx"]):
                layer_bools = {
                    'sg_publish_to_shotgun': True,
                    'sg_version_for_review': False,
                }

            # Construct dictionary of properties with existing values
            properties = {
                # class properties to pass
                'user_info': self.user_info,
                'codec_info': self.codec_info,
                'project_info': self.project_info,
                'software_info': self.software_info,

                # assign properties from path_info values
                'fields': info['fields'],
                'folder_name': info['folder_name'],
                'frame_range': info['file_range'],
                'template': info['base_template'],

                # step and plugin booleons
                'step': step,
                'sg_publish_to_shotgun': layer_bools.get('sg_publish_to_shotgun'),
                'sg_version_for_review': layer_bools.get('sg_version_for_review'),
                # 'sg_slap_comp': layer_bools.get('sg_slap_comp'),

                # other shotgun dictionaries
                'entity_info': entity,
                'task': task,
                'camera': camera,

                # vendor info for outsource
                'vendor': curr_fields.get('vendor'),
                'workfile_dir': info.get('workfile_dir'),
                'publish_path': info.get('publish_path'),

                # templates and other quicktime info
                'extra_templates': self._get_extra_templates(info['fields']),
                'process_plugin_info': info['process_plugin_info'],
                'padded_file_name': info['padded_file_name']
            }

            # A commented print for development 
            # self.logger.warning(">>>>> sg_publish_to_shotgun: %s" % properties.get("sg_publish_to_shotgun"))

            if info['single']:
                if info.get('full_path'):
                    path = info.get('full_path')
                properties['sequence_paths'] = [path]
                self._collect_file(parent_item, path, properties)
            else:
                if info.get('directory'):
                    path = info.get('directory')
                properties['sequence_paths'] = [os.path.join(os.path.normpath(path), i) for i in os.listdir(path)]
                self._collect_folder(parent_item, path, properties)

=======

            # add task id to current fields (holdover from previous version of script)
            if task:
                self.logger.info("Task: %s" %(task))
                curr_fields['id'] = task['entity']['id']

            # evaluate step for 3D-specific settings
            if step:
                self.logger.info("Step: %s" %(step))
                if step['sg_department'] == "3D":
                    if self.project_info['sg_3d_settings']:
                        if self.project_info['sg_3d_settings'][0]['sg_primary_render_layer']:
                            primary_render_folder = self.project_info['sg_3d_settings'][0]['sg_primary_render_layer'].split(",")
                        if self.project_info['sg_3d_settings'][0]['sg_additional_render_layers']:
                            for additional in self.project_info['sg_3d_settings'][0]['sg_additional_render_layers'].split(","):
                                additional_render_folder.append(additional)
                            self.logger.debug("Collected additionals %s. Will publish separately." % (additional_render_folder))
            
            # define plugin visibility/enabled
            plugin_bools = None
            if step:   
                plugin_bools = self._set_plugins_from_sg( step )

            # manual override for non-version renders
            if not curr_fields.get('task_name'):
                plugin_bools['sg_version_for_review'] = False
                plugin_bools['sg_publish_to_shotgun'] = True

            self.logger.info("Publish: %s | Version: %s | Slap: %s" % ( plugin_bools["sg_publish_to_shotgun"],
                                                                        plugin_bools["sg_version_for_review"],
                                                                        plugin_bools["sg_slap_comp"] ) )

        render_folders = {
                        'primary_render_folder': primary_render_folder,
                        'additional_render_folder': additional_render_folder,
                        }

        # collect the main plate, if there is one
        main_plate = self._get_published_main_plate(
                                                    sg_reader, 
                                                    self.project_info.get('id'), 
                                                    entity.get('id'),
                                                    plugin_bools 
                                                    )
                                                    
        entity.update( { 
                        'type': curr_fields['type'],
                        'main_plate': main_plate 
                        } )

        for info in path_info['path_info_returns']:

            if not info.get('fields'):
                continue
            
            # Construct dictionary of properties with existing values
            properties = {
                # class properties to pass
                'user_info': self.user_info,
                'codec_info': self.codec_info,
                'project_info': self.project_info,
                'software_info': self.software_info,
                
                # assign properties from path_info values
                'fields': info['fields'],
                'folder_name': info['folder_name'],
                'frame_range': info['file_range'],
                'template': info['base_template'],
                
                # step and plugin booleons
                'step': step,
                'sg_publish_to_shotgun': plugin_bools['sg_publish_to_shotgun'],
                'sg_slap_comp': plugin_bools['sg_slap_comp'],
                'sg_version_for_review': plugin_bools['sg_version_for_review'],

                # other shotgun dictionaries
                'entity_info': entity,
                'task': task,
                'camera': camera,
                
                # vendor info for outsource
                'vendor': curr_fields.get('vendor'),
                'workfile_dir': info.get('workfile_dir'),
                'publish_path': info.get('publish_path'),

                # templates and other quicktime info
                'extra_templates': self._get_extra_templates( info['fields'] ),
                'process_plugin_info': info['process_plugin_info'],
                'padded_file_name': info['padded_file_name']
                }

            # A commented print for development 
            # self.logger.warning(">>>>> user_info: %s" % self.user_info)

            if info['single']: 
                if info.get('full_path'):
                    path = info.get('full_path')
                properties['sequence_paths'] = [path]
                self._collect_file(parent_item, path, properties)
            else:
                if info.get('directory'):
                    path = info.get('directory')
                properties['sequence_paths'] = [ os.path.join( os.path.normpath(path), i ) for i in os.listdir( path ) ]
                self._collect_folder(parent_item, path, properties)

>>>>>>> 7168b74d
    def _collect_file(self, parent_item, path, properties, frame_sequence=False):
        """
        Process the supplied file path.

        :param parent_item: parent item instance
        :param path: Path to analyze
        :param frame_sequence: Treat the path as a part of a sequence
        :returns: The item that was created
        """
<<<<<<< HEAD
        self.logger.debug("Collecting file %s..." % path)
=======
        self.logger.debug( "Collecting file %s..." % path )
>>>>>>> 7168b74d

        # make sure the path is normalized. no trailing separator, separators
        # are appropriate for the current os, no double separators, etc.
        path = sgtk.util.ShotgunPath.normalize(path)
        publisher = self.parent

        # get info for the extension
        item_info = self._get_item_info(path)
        item_type = item_info["item_type"]
        type_display = item_info["type_display"]

        display_name = publisher.util.get_publish_name(path, sequence=False)

        # create and populate the item
        file_item = parent_item.create_item(item_type, type_display, display_name)
        file_item.set_icon_from_path(item_info["icon_path"])

        # if the supplied path is an image, use the path as the thumbnail.
        if item_type.startswith("file.image") or item_type.startswith("file.texture"):
            file_item.set_thumbnail_from_path(path)
            thumbnail_path = path
<<<<<<< HEAD

=======
          
>>>>>>> 7168b74d
            # disable thumbnail creation since we get it for free
            file_item.thumbnail_enabled = False
        else:
            self.logger.debug("Using icon as thumbnail: %s" % (item_info["icon_path"],))
            file_item.set_thumbnail_from_path(item_info["icon_path"])
            thumbnail_path = item_info["icon_path"]

        # all we know about the file is its path. set the path in its
        # properties for the plugins to use for processing.
        file_item.properties['path'] = path

        self.logger.info("Collected file: %s" % (path,))

        file_item.properties['thumbnail_path'] = thumbnail_path
<<<<<<< HEAD

        # run helper methods that add universial item properties
        self._run_helper_methods(path, file_item, properties)

        self.logger.debug(">>>>> END COLLECT_FILE >>>>>")
=======

        # run helper methods that add universial item properties
        self._run_helper_methods( path, file_item, properties )

        self.logger.debug( ">>>>> END COLLECT_FILE >>>>>" )
>>>>>>> 7168b74d

        return file_item

    def _collect_folder(self, parent_item, folder, properties):
        """
        Process the supplied folder path.

        :param parent_item: parent item instance
        :param folder: Path to analyze
        :returns: The item that was created
        """
<<<<<<< HEAD
        self.logger.debug("Collecting folder contents from %s..." % folder)
=======
        self.logger.debug( "Collecting folder contents from %s..." % folder )
>>>>>>> 7168b74d

        # make sure the path is normalized. no trailing separator, separators
        # are appropriate for the current os, no double separators, etc.
        folder = sgtk.util.ShotgunPath.normalize(folder)

        publisher = self.parent
        img_sequences = publisher.util.get_frame_sequences(
            folder, self._get_image_extensions()
        )

        file_items = []

        for (image_seq_path, img_seq_files) in img_sequences:
<<<<<<< HEAD
=======

>>>>>>> 7168b74d
            # get info for the extension
            item_info = self._get_item_info(image_seq_path)
            item_type = item_info["item_type"]
            type_display = item_info["type_display"]
<<<<<<< HEAD

            # the supplied image path is part of a sequence. alter the
            # type info to account for this.
            type_display = "%s Sequence" % (type_display,)
            item_type = "%s.%s" % (item_type, "sequence")
            icon_name = "image_sequence.png"

            # get the first frame of the sequence. we'll use this for the
            # thumbnail and to generate the display name
            img_seq_files.sort()
            first_frame_file = img_seq_files[0]
            display_name = publisher.util.get_publish_name(
                first_frame_file, sequence=True
            )

            # create and populate the item
            file_item = parent_item.create_item(item_type, type_display, display_name)
            icon_path = self._get_icon_path(icon_name)
            file_item.set_icon_from_path(icon_path)

            # use the first frame of the seq as the thumbnail
            file_item.properties['thumbnail_path'] = file_item.set_thumbnail_from_path(
                first_frame_file) or first_frame_file

            # disable thumbnail creation since we get it for free
            file_item.thumbnail_enabled = False

            # all we know about the file is its path. set the path in its
            # properties for the plugins to use for processing.
            file_item.properties["path"] = image_seq_path

            self.logger.info("Collected file: %s" % (image_seq_path,))

            # run helper methods that add universial item properties
            self._run_helper_methods(image_seq_path, file_item, properties)
=======

            # the supplied image path is part of a sequence. alter the
            # type info to account for this.
            type_display = "%s Sequence" % (type_display,)
            item_type = "%s.%s" % (item_type, "sequence")
            icon_name = "image_sequence.png"

            # get the first frame of the sequence. we'll use this for the
            # thumbnail and to generate the display name
            img_seq_files.sort()
            first_frame_file = img_seq_files[0]
            display_name = publisher.util.get_publish_name(
                first_frame_file, sequence=True
            )

            # create and populate the item
            file_item = parent_item.create_item(item_type, type_display, display_name)
            icon_path = self._get_icon_path(icon_name)
            file_item.set_icon_from_path(icon_path)

            # use the first frame of the seq as the thumbnail
            file_item.properties['thumbnail_path'] = file_item.set_thumbnail_from_path(first_frame_file) or first_frame_file

            # disable thumbnail creation since we get it for free
            file_item.thumbnail_enabled = False

            # all we know about the file is its path. set the path in its
            # properties for the plugins to use for processing.
            file_item.properties["path"] = image_seq_path

            self.logger.info("Collected file: %s" % (image_seq_path,))

            # run helper methods that add universial item properties
            self._run_helper_methods( image_seq_path, file_item, properties)
>>>>>>> 7168b74d

            file_items.append(file_item)

        if not file_items:
            self.logger.warn("No image sequences found in: %s" % (folder,))

<<<<<<< HEAD
        self.logger.debug(">>>>> END COLLECT_FOLDER >>>>>")
=======
        self.logger.debug( ">>>>> END COLLECT_FOLDER >>>>>" )
>>>>>>> 7168b74d

        return file_items

    def _get_item_info(self, path):
        """
        Return a tuple of display name, item type, and icon path for the given
        filename.

        The method will try to identify the file as a common file type. If not,
        it will use the mimetype category. If the file still cannot be
        identified, it will fallback to a generic file type.

        :param path: The file path to identify type info for

        :return: A dictionary of information about the item to create::

            # path = "/path/to/some/file.0001.exr"

            {
                "item_type": "file.image.sequence",
                "type_display": "Rendered Image Sequence",
                "icon_path": "/path/to/some/icons/folder/image_sequence.png",
                "path": "/path/to/some/file.%04d.exr"
            }

        The item type will be of the form `file.<type>` where type is a specific
        common type or a generic classification of the file.
        """

        publisher = self.parent

        # extract the components of the supplied path
        file_info = publisher.util.get_file_path_components(path)
        extension = file_info["extension"]
        filename = file_info["filename"]

        # default values used if no specific type can be determined
        type_display = "File"
        item_type = "file.unknown"

        # keep track if a common type was identified for the extension
        common_type_found = False

        icon_path = None

        # look for the extension in the common file type info dict
        for display in self.common_file_info:
            type_info = self.common_file_info[display]

            if extension in type_info["extensions"]:
                # found the extension in the common types lookup. extract the
                # item type, icon name.
                type_display = display
                item_type = type_info["item_type"]
                icon_path = type_info["icon"]
                common_type_found = True
                break

        if not common_type_found:
            # no common type match. try to use the mimetype category. this will
            # be a value like "image/jpeg" or "video/mp4". we'll extract the
            # portion before the "/" and use that for display.
            (category_type, _) = mimetypes.guess_type(filename)

            if category_type:
                # mimetypes.guess_type can return unicode strings depending on
                # the system's default encoding. If a unicode string is
                # returned, we simply ensure it's utf-8 encoded to avoid issues
                # with toolkit, which expects utf-8
                category_type = six.ensure_str(category_type)

                # the category portion of the mimetype
                category = category_type.split("/")[0]

                type_display = "%s File" % (category.title(),)
                item_type = "file.%s" % (category,)
                icon_path = self._get_icon_path("%s.png" % (category,))

        # fall back to a simple file icon
        if not icon_path:
            icon_path = self._get_icon_path("file.png")

        # everything should be populated. return the dictionary
        return dict(
            item_type=item_type,
            type_display=type_display,
            icon_path=icon_path,
            )

    def _get_icon_path(self, icon_name, icons_folders=None):
        """
        Helper to get the full path to an icon.

        By default, the app's ``hooks/icons`` folder will be searched.
        Additional search paths can be provided via the ``icons_folders`` arg.

        :param icon_name: The file name of the icon. ex: "alembic.png"
        :param icons_folders: A list of icons folders to find the supplied icon
            name.

        :returns: The full path to the icon of the supplied name, or a default
            icon if the name could not be found.
        """

        # ensure the publisher's icons folder is included in the search
        app_icon_folder = os.path.join(self.disk_location, "icons")

        # build the list of folders to search
        if icons_folders:
            icons_folders.append(app_icon_folder)
        else:
            icons_folders = [app_icon_folder]

        # keep track of whether we've found the icon path
        found_icon_path = None

        # iterate over all the folders to find the icon. first match wins
        for icons_folder in icons_folders:
            icon_path = os.path.join(icons_folder, icon_name)
            if os.path.exists(icon_path):
                found_icon_path = icon_path
                break

        # supplied file name doesn't exist. return the default file.png image
        if not found_icon_path:
            found_icon_path = os.path.join(app_icon_folder, "file.png")

        return found_icon_path

    def _get_image_extensions(self):

        if not hasattr(self, "_image_extensions"):

            image_file_types = ["Photoshop Image", "Rendered Image", "Texture Image"]
            image_extensions = set()

            for image_file_type in image_file_types:
                image_extensions.update(
                    self.common_file_info[image_file_type]["extensions"]
                )

            # get all the image mime type image extensions as well
            mimetypes.init()
            types_map = mimetypes.types_map
            for (ext, mimetype) in types_map.items():

                if mimetype.startswith("image/"):
                    image_extensions.add(ext.lstrip("."))

            self._image_extensions = list(image_extensions)

        return self._image_extensions

    def _set_plugins_from_sg(self, step):
        '''
        Assign correct plugins based on item step

        :param step: The item's task step from Shotgun
        '''

        # Set plugin defaults
        plugins_dict = {
<<<<<<< HEAD
            "sg_publish_to_shotgun": True,
            "sg_version_for_review": True,
            "sg_slap_comp": False
        }
=======
                        "sg_publish_to_shotgun": True,
                        "sg_version_for_review": True,
                        "sg_slap_comp": False
                        }
>>>>>>> 7168b74d

        # Determine which plugins to load
        for key in plugins_dict:
            if step.get(key) != None:
                plugins_dict[key] = step.get(key)

            if key == "sg_version_for_review":
                if not step.get(key):
                    plugins_dict[key] = True
                else:
                    plugins_dict[key] = False

        return plugins_dict

    # set of custom helper methods for cleanliness
    def _run_helper_methods(self, path, item, properties):
        '''
        Run all the helper methods to complete the collector item

        :param path: file/folder path
        :param item: the collector item to update/pass to plugins
        :param properties: dictionary of default properties to assign
        '''
        publisher = self.parent

        # set default properties and link the task context
<<<<<<< HEAD
        self._add_default_properties(item, properties)
        self._link_task(item)
=======
        self._add_default_properties( item, properties)
        self._link_task( item )
>>>>>>> 7168b74d

        # confirm job type by file extension
        file_info = publisher.util.get_file_path_components(path)
        extension = file_info["extension"]
<<<<<<< HEAD
        submit_file_type = next(({i: j} for i, j in self.common_file_info.items() if extension in j['extensions']),
                                None)
=======
        submit_file_type = next( ( {i:j} for i,j in self.common_file_info.items() if extension in j['extensions'] ), None )
>>>>>>> 7168b74d
        item.properties['submit_file_type'] = submit_file_type

        # retrieve software for processing job
        item_software = item.properties['process_plugin_info']['software']

<<<<<<< HEAD
        set_software = next(
            (i for i in self.software_info if (item_software == i['products'] and i['sg_pipeline_tools'] == True)),
            None)
        if not set_software and item_software == "Maya":
            set_software = next((i for i in self.software_info if item_software == i['products']), None)
=======
        set_software = next(( i for i in self.software_info if (item_software == i['products'] and i['sg_pipeline_tools'] == True ) ), None )
        if not set_software and item_software == "Maya":
            set_software = next(( i for i in self.software_info if item_software == i['products'] ), None )
>>>>>>> 7168b74d

        item.properties['set_software'] = set_software

        # check for existing version
<<<<<<< HEAD
        item.properties['existing_version'] = self._get_existing_version(item)

        # set version_data for creating a version in Shotgun
        item.properties['version_data'] = self.set_version_data(path, item)

        # set fields to resolve output path
        item.properties['resolve_fields'] = self.set_resolve_fields(item)

        # collect template paths
        item.properties['template_paths'] = self._apply_templates(item)

        # collect review process json as dictionary
        item.properties['review_process_json'] = self._get_process_review_settings(item)

        # collect review process json as dictionary
        item.properties['json_properties'] = self._json_properties(item)

=======
        item.properties['existing_version'] = self._get_existing_version( item )

        # set version_data for creating a version in Shotgun
        item.properties['version_data'] = self.set_version_data( path, item )
        
        # set fields to resolve output path
        item.properties['resolve_fields'] = self.set_resolve_fields( item )
        
        # collect template paths
        item.properties['template_paths'] = self._apply_templates( item )

        # collect review process json as dictionary
        item.properties['review_process_json'] = self._get_process_review_settings( item )
        
        # collect review process json as dictionary
        item.properties['json_properties'] = self._json_properties( item )
        
>>>>>>> 7168b74d
        # A commented print for development 
        # self.logger.warning( ">>>>> thumbnail?: %s" % item.properties['thumbnail_path'] )

        return item

    def _add_default_properties(self, item, properties):
        '''
        Add the default properties and their values
        to a newly created file item

        :param item: the collector item for property assignment
        :param properties: dictionary of default properties to assign
        '''

<<<<<<< HEAD
        for key, value in properties.items():
            item.properties[key] = value
=======
        for key in properties.keys():
            item.properties[key] = properties[key]

>>>>>>> 7168b74d
        return item

    def _link_task(self, item):
        '''
        Use Task ID to set context

        :param item: the collector item for property assignment
        '''
        # self._link_task( file_item, global_info.get('task') )
        if not item.properties.get('task'):
<<<<<<< HEAD
            self.logger.warning(
                'Path does not conform to templates/Could not identify Task. Please set Task/Link manually')
=======
            self.logger.warning('Path does not conform to templates/Could not identify Task. Please set Task/Link manually')
>>>>>>> 7168b74d
            return
        elif not item.properties['fields'].get('task_name'):
            self.logger.warning('Task are not automatically linked for non-Version renders. Please set Task/Link...')
            return

        task = item.properties.get('task')
        item.context = self.sgtk.context_from_entity("Task", task["id"])
        self.logger.info('Context (Task, Link) is ' + str(self.sgtk.context_from_entity("Task", task["id"])))

        return item

    def _get_ampm(self, now):
        '''
        determine appropriate dailies location based on current time

        :param now: a datetime object expressing the current time
        '''
<<<<<<< HEAD
        if int(now.strftime("%H")) < 11:
            return "AM"
        elif int(now.strftime("%H")) < 16:
            return "PM"
        return "LATE"
=======
        ampm =""
        if int(now.strftime("%H")) < 11:
            ampm = "AM"
        elif int(now.strftime("%H")) < 16:
            ampm = "PM"            
        else:   
            ampm = "LATE"
        
        return ampm
>>>>>>> 7168b74d

    def set_version_data(self, path, item):
        '''
        Generate a version_data dictionary

        :param path: file/folder path
        :param item: the collector item for property assignment
        '''
        version_data = {
<<<<<<< HEAD
            "sg_path_to_frames": path,
            "project": item.context.project,
            "sg_task": item.context.task,
            "entity": item.context.entity,
            "code": item.properties['existing_version'].get('version_name'),
            "image": item.properties.get("thumbnail_path"),
            "frame_range": item.properties.get("frame_range"),
            "version_number": item.properties['existing_version'].get('version_number'),
            "publish_name": item.properties['existing_version'].get('publish_name'),
        }
=======
                        "sg_path_to_frames": path,
                        "project": item.context.project,
                        "sg_task": item.context.task,
                        "entity": item.context.entity,
                        "code": item.properties['existing_version'].get('version_name'),
                        "image": item.properties.get("thumbnail_path"),
                        "frame_range": item.properties.get("frame_range"),                   
                        "version_number": item.properties['existing_version'].get('version_number'),                   
                        "publish_name": item.properties['existing_version'].get('publish_name'),                   
                        }
>>>>>>> 7168b74d

        return version_data

    def set_resolve_fields(self, item):
        '''
        gather fields for template constructions

        :param item: the collector item for property assignment
        '''
        entity_type = item.properties['fields']['type']
        entity_name = item.properties['fields']['Entity']
        now = datetime.now()

        resolve_fields = {
<<<<<<< HEAD
            entity_type: entity_name,
            'task_name': item.context.task['name'],
            'name': item.properties['fields'].get('maya.layer_name'),
            'version': item.properties['version_data'].get('version_number'),
            'ampm': self._get_ampm(now),
            'YYYY': now.year,
            'MM': now.month,
            'DD': now.day,
            'sg_asset_type': item.properties['fields'].get('sg_asset_type')
        }

        return resolve_fields

    def _get_published_main_plate(self, sg_reader, project_id, entity_id, step_bools):
=======
                        entity_type: entity_name,
                        'task_name': item.context.task['name'],
                        'name': None,
                        'version': item.properties['version_data'].get('version_number'),
                        'ampm': self._get_ampm( now ),
                        'YYYY': now.year,
                        'MM': now.month,
                        'DD': now.day,
                        'sg_asset_type': item.properties['fields'].get('sg_asset_type')
                        }
        
        return resolve_fields

    def _get_published_main_plate(self, sg_reader, project_id, entity_id, plugin_bools):
>>>>>>> 7168b74d
        '''
        Get the main plate from  network storage

        :param sg_reader: sg_reader instance to use for file navigation
        :param project_id: ID number of the current project
        :param entity_id: ID number of the current entity (Shot/Asset)
        '''
<<<<<<< HEAD
        if not project_id or not entity_id:
            self.logger.warning("Could not find Main Plate.")
            return None

        # get main plate for general processes
        if not step_bools or step_bools.get('sg_slap_comp') is False:
            published_main_plate = sg_reader.get_pushlished_file(
                project_id,
                "Main Plate",
                "Shot",
                entity_id=entity_id,
                get_latest=True
            )
            self.logger.info("Got main plate of entity %s - %s" % (str(entity_id), published_main_plate))
            return published_main_plate

        # TODO Slap Comp Plugin
        # # get converted plate for slap comp
        # elif step_bools.get('sg_slap_comp') == True:

        #     publisher = self.parent
        #     published_main_plate = None

        #     entity_filters = []
        #     entity_filters.append( [ "published_file_type", "is", {'type': 'PublishedFileType', 'id': 2} ] )
        #     entity_filters.append( [ "task.Task.step", "is", {'type': 'Step', 'id': 111} ] )
        #     entity_filters.append( [ "project.Project.id", "is", project_id ] )
        #     entity_filters.append( {
        #                             "filter_operator": "any",
        #                             "filters": [
        #                                 [ "entity.Shot.id", "is", entity_id ],
        #                                 [ "entity.Asset.id", "is", entity_id ],
        #                             ]
        #                         } )
        #     fields = [
        #                 'code',
        #                 'name',
        #                 'path',
        #                 'entity',
        #                 'version_number',
        #                 'published_file_type'
        #                 'version_number'
        #                 ]
        #     published_cleanups = publisher.shotgun.find("PublishedFile", 
        #                                                 entity_filters, 
        #                                                 fields)
        #     if published_cleanups:
        #         max_version = max([i.get('version_number') for i in published_cleanups] )
        #         published_main_plate = next((i for i in published_cleanups if i.get('version_number') == max_version), None)

        #     if not published_main_plate:
        #         published_main_plate = sg_reader.get_pushlished_file(project_id, 
        #                                                                     "Converted Main Plate", 
        #                                                                     "Shot", 
        #                                                                     entity_id=entity_id, 
        #                                                                     get_latest=True)
        #     if not published_main_plate:
        #         published_main_plate = sg_reader.get_pushlished_file(project_id, 
        #                                                                         "Main Plate", 
        #                                                                         "Shot", 
        #                                                                         entity_id=entity_id, 
        #                                                                         get_latest=True)

        #     self.logger.debug("Plate for Slap-Comp: %s" % str( published_main_plate ) )

        #     return published_main_plate
=======
        if not project_id or entity_id:
            self.logger.warning("Could not find Main Plate.")
            return

        # get main plate forgeneral processes
        if not plugin_bools or plugin_bools.get('sg_slap_comp') == False:

            published_main_plate = sg_reader.get_pushlished_file(
                                                                project_id, 
                                                                "Main Plate", 
                                                                "Shot", 
                                                                entity_id=entity_id, 
                                                                get_latest=True
                                                                )
            
            self.logger.info( "Got main plate of entity %s - %s" % ( str( entity_id ), published_main_plate ) )
            return published_main_plate

        # get converted plate for slap comp
        elif plugin_bools.get('sg_slap_comp') == True:
            
            publisher = self.parent
            published_main_plate = None

            entity_filters = []
            entity_filters.append( [ "published_file_type", "is", {'type': 'PublishedFileType', 'id': 2} ] )
            entity_filters.append( [ "task.Task.step", "is", {'type': 'Step', 'id': 111} ] )
            entity_filters.append( [ "project.Project.id", "is", project_id ] )
            entity_filters.append( {
                                    "filter_operator": "any",
                                    "filters": [
                                        [ "entity.Shot.id", "is", entity_id ],
                                        [ "entity.Asset.id", "is", entity_id ],
                                    ]
                                } )
            
            fields = [
                        'code',
                        'name',
                        'path',
                        'entity',
                        'version_number',
                        'published_file_type'
                        'version_number'
                        ]

            published_cleanups = publisher.shotgun.find("PublishedFile", 
                                                        entity_filters, 
                                                        fields)

            if published_cleanups:
                max_version = max([i.get('version_number') for i in published_cleanups] )
                published_main_plate = next((i for i in published_cleanups if i.get('version_number') == max_version), None)

            if not published_main_plate:
                published_main_plate = sg_reader.get_pushlished_file(project_id, 
                                                                            "Converted Main Plate", 
                                                                            "Shot", 
                                                                            entity_id=entity_id, 
                                                                            get_latest=True)
            if not published_main_plate:
                published_main_plate = sg_reader.get_pushlished_file(project_id, 
                                                                                "Main Plate", 
                                                                                "Shot", 
                                                                                entity_id=entity_id, 
                                                                                get_latest=True)

            self.logger.debug("Plate for Slap-Comp: %s" % str( published_main_plate ) )

            return published_main_plate

>>>>>>> 7168b74d

    def _get_extra_templates(self, item):
        '''
        Get assorted templates for assigning input/output locations

        :param item: the collector item for property assignment
        '''
        publisher = self.parent

        # find default templates
        nuke_review_template = publisher.engine.get_template_by_name("nuke_review_template2")
<<<<<<< HEAD
        review_process_json_template = publisher.engine.get_template_by_name("general_review_process_json")
        alembic_json_template = publisher.engine.get_template_by_name("alembic_review_process_json")
        alembic_output_template = publisher.engine.get_template_by_name('alembic_output_json')
=======
        temp_root_template = publisher.engine.get_template_by_name("temp_shot_root")
        info_json_template = publisher.engine.get_template_by_name('info_json_file')  
        review_process_json_template = publisher.engine.get_template_by_name("general_review_process_json")
        alembic_json_template = publisher.engine.get_template_by_name("alembic_review_process_json")
        alembic_output_template = publisher.engine.get_template_by_name('alembic_output_json')  
>>>>>>> 7168b74d
        workfiles_template = None

        # find templates for the correct entity type
        if item['type'].lower() == "shot":
<<<<<<< HEAD
            review_process_json_template = publisher.engine.get_template_by_name("shot_review_process_json2")
            temp_root_template = publisher.engine.get_template_by_name("temp_shot_root")
            info_json_template = publisher.engine.get_template_by_name('shot_submission_json_file')
            qt_template = publisher.engine.get_template_by_name('resolve_shot_review_mov')
            qt_template_secondary = publisher.engine.get_template_by_name('resolve_shot_review_mov_secondary')
            workfiles_template = publisher.engine.get_template_by_name('nuke_shot_work')
        elif item['type'].lower() == "asset":
            review_process_json_template = publisher.engine.get_template_by_name("asset_review_process_json2")
            temp_root_template = publisher.engine.get_template_by_name("temp_asset_render_root")
            info_json_template = publisher.engine.get_template_by_name('asset_submission_json_file')
            qt_template = publisher.engine.get_template_by_name('resolve_asset_review_mov')
            qt_template_secondary = publisher.engine.get_template_by_name('resolve_asset_review_mov_secondary')
            workfiles_template = publisher.engine.get_template_by_name('nuke_asset_work')
        else:
            info_json_template = publisher.engine.get_template_by_name('info_json_file')
            temp_root_template = publisher.engine.get_template_by_name("temp_shot_root")
            # fixme defaults for qt_template and qt_template_secondary

        extra_templates = {
            'nuke_review_template': nuke_review_template,
            'temp_root_template': temp_root_template,
            'info_json_template': info_json_template,
            'review_process_json_template': review_process_json_template,
            'qt_template': qt_template,
            'qt_template_secondary': qt_template_secondary,
            'workfiles_template': workfiles_template,
            'alembic_template': alembic_json_template,
            'alembic_output_template': alembic_output_template,
        }
=======
            temp_root_template = publisher.engine.get_template_by_name("temp_shot_root")
            info_json_template = publisher.engine.get_template_by_name('info_json_file')
            qt_template = publisher.engine.get_template_by_name('resolve_shot_review_mov')
            qt_template_secondary =  publisher.engine.get_template_by_name('resolve_shot_review_mov_secondary')
            workfiles_template =  publisher.engine.get_template_by_name('nuke_shot_work')

        elif item['type'].lower() == "asset":
            temp_root_template = publisher.engine.get_template_by_name("temp_asset_render_root")
            info_json_template = publisher.engine.get_template_by_name('asset_json_file')
            qt_template = publisher.engine.get_template_by_name('resolve_asset_review_mov')
            qt_template_secondary =  publisher.engine.get_template_by_name('resolve_asset_review_mov_secondary')
            workfiles_template =  publisher.engine.get_template_by_name('nuke_asset_work')
        
        extra_templates = {
                            'nuke_review_template': nuke_review_template,
                            'temp_root_template': temp_root_template,
                            'info_json_template': info_json_template,
                            'review_process_json_template': review_process_json_template,
                            'qt_template': qt_template,
                            'qt_template_secondary': qt_template_secondary,
                            'workfiles_template': workfiles_template,
                            'alembic_template': alembic_json_template,
                            'alembic_output_template': alembic_output_template,
                            }
>>>>>>> 7168b74d

        return extra_templates

    def _apply_templates(self, item):
        '''
        Assign paths based on returns from _get_extra_templates and check path validity
<<<<<<< HEAD
        
        :param item: the collector item for property assignment
        '''
        templates = item.properties['extra_templates']
        resolve_fields = item.properties['resolve_fields']

        temp_root = templates['temp_root_template'].apply_fields(resolve_fields)
        copy_dir = resolve_fields.copy()
        copy_dir.update({"name": "slapComp"})
        workfiles_directory = templates['workfiles_template'].apply_fields(copy_dir)

        fields = {}
        nuke_review_file = templates['nuke_review_template'].apply_fields(fields)
        review_process_json = templates['review_process_json_template'].apply_fields(fields)
        alembic_json_template = templates['alembic_template'].apply_fields(fields)

        job_file_dir = os.path.join(temp_root, "deadline", "submission")

        template_paths = {
            'temp_root': temp_root,
            'nuke_review_file': nuke_review_file,
            'review_process_json': review_process_json,
            'workfiles_directory': workfiles_directory,
            'alembic_template': alembic_json_template,
            'job_file_dir': job_file_dir,
        }

        for i in template_paths:
            template_paths[i] = re.sub("(\s+)", "-", template_paths[i])

        return template_paths

    def _get_existing_version(self, item):
        '''
        Search for existing version in SG and construct version naming
        NOTE: This gets appended to the dictionary in set_version_data later

        :param item: the collector item for property assignment
        '''
        publisher = self.parent

        version_name = ""

        # initial input and basic publisher name
        path = item.properties['path']
        is_sequence = len(item.properties['sequence_paths']) > 1
        publish_name = publisher.util.get_publish_name(
            path,
            sequence=is_sequence
        )

        # strip values separated by a . at the end of the name
        while os.path.splitext(publish_name)[1]:
            publish_name = os.path.splitext(publish_name)[0]

        # check for version number and either apply it or v000
        underscore_ver = ""
        version_number = publisher.util.get_version_number(item.properties["path"])
        if not version_number:
            underscore_ver = "_v" + "".zfill(3)
        else:
            underscore_ver = "_v%s" % str(version_number).zfill(3)

        version_name = "%s%s" % (publish_name, underscore_ver)

        # search for version and return result
        existing_version_data = [
            ['project', 'is', {'type': 'Project', 'id': item.properties['project_info']['id']}],
            ["code", "is", version_name]
        ]

        existing_version = publisher.shotgun.find_one("Version",
                                                      existing_version_data,
                                                      ["code"])

        existing_version = {
            "version": existing_version,
            "version_number": version_number,
            "underscore_ver": underscore_ver,
            "version_name": version_name,
            "publish_name": publish_name,
        }

        self.logger.debug("version_name: %s" % version_name)

        return existing_version

    def _get_process_review_settings(self, item):
        '''
        Locates a JSON file based on templates and converts it to a dictionary

        :param item: the collector item for property assignment
        '''
        json_file = item.properties['template_paths'].get('review_process_json')

        file_info = item.properties['fields']
        extension = file_info["extension"].lower()

        if (extension in ["mb", "ma"]
        and item.properties.get('template').name in [
            "maya_shot_outsource_work_file",
            "maya_shot_work",
            "maya_asset_work",
            ]):
            json_file = item.properties['template_paths'].get('alembic_template')

        # self.logger.warning( ">>>>> review_process_json: %s" % json_file )

        if not os.path.exists(json_file):
            raise Exception("Unable to read Json data from file: %s" % json_file)

        file_content = open(json_file, "r")
        file_str = file_content.read()
        file_content.close()

        json_data = json.loads(file_str)

        return json_data

    def _json_properties(self, item):
        '''
        Collects and assigns properties to a dictionary that will be written to a JSON.
        This JSON dictates the settings for Deadline jobs.

        :param item: the collector item for property assignment
        '''

        json_properties = item.properties.get('review_process_json').copy()
        templates = item.properties.get('extra_templates')
        codecs = item.properties.get('codec_info')

        # Render json
        info_json_file = templates['info_json_template'].apply_fields(item.properties.get('resolve_fields'))
        info_json_file = re.sub("(\s+)", "-", info_json_file)
        json_properties['general_settings']['info_json_file'] = info_json_file

        # Alembic json
        alembic_json_file = templates['alembic_output_template'].apply_fields(item.properties.get('resolve_fields'))
        alembic_json_file = re.sub("(\s+)", "-", alembic_json_file)
        json_properties['general_settings']['alembic_json_file'] = alembic_json_file

        # set primary or secondary
        process_type = item.properties['step'].get('sg_review_process_type').lower()

        process_dict = json_properties[process_type]
        process_jobs = process_dict['processes']

        ### dev print ###
        # self.logger.warning(">>>>> info_json_file: %s" % json_properties['general_settings']['info_json_file'])

=======
        
        :param item: the collector item for property assignment
        '''
        templates = item.properties['extra_templates']
        resolve_fields = item.properties['resolve_fields']

        temp_root = templates['temp_root_template'].apply_fields(resolve_fields)
        copy_dir = resolve_fields.copy()
        copy_dir.update( { "name": "slapComp" } )
        workfiles_directory = templates['workfiles_template'].apply_fields( copy_dir )

        fields = {}
        nuke_review_file = templates['nuke_review_template'].apply_fields( fields )
        review_process_json = templates['review_process_json_template'].apply_fields( fields )
        alembic_json_template = templates['alembic_template'].apply_fields( fields )

        job_file_dir = os.path.join( temp_root, "deadline", "submission" )

        template_paths = {
                            'temp_root': temp_root,
                            'nuke_review_file': nuke_review_file,
                            'review_process_json': review_process_json,
                            'workfiles_directory': workfiles_directory,
                            'alembic_template': alembic_json_template,
                            'job_file_dir': job_file_dir,
                            }
        
        for i in template_paths:
            template_paths[i] = re.sub( "(\s+)", "-", template_paths[i] )
        
        return template_paths

    def _get_existing_version(self, item):
        '''
        Search for existing version in SG and construct version naming
        NOTE: This gets appended to the dictionary in set_version_data later

        :param item: the collector item for property assignment
        '''
        publisher = self.parent

        version_name = ""

        # initial input and basic publisher name
        path = item.properties['path']
        is_sequence = len( item.properties['sequence_paths'] ) > 1
        publish_name = publisher.util.get_publish_name(
                                                        path,
                                                        sequence=is_sequence
                                                        )

        # strip values separated by a . at the end of the name
        while os.path.splitext(publish_name)[1]:
            publish_name = os.path.splitext(publish_name)[0]

        # check for version number and either apply it or v000
        underscore_ver = ""
        version_number = publisher.util.get_version_number(item.properties["path"])
        if not version_number:
            underscore_ver = "_v" + "".zfill(3)
        else:
            underscore_ver = "_v%s" % str(version_number).zfill(3)
    
        version_name = "%s%s" % ( publish_name, underscore_ver )

        # search for version and return result
        existing_version_data = [
            ['project', 'is', {'type': 'Project','id': item.properties['project_info']['id']}],
            ["code", "is", version_name]
        ]
        
        existing_version = publisher.shotgun.find_one("Version", 
                                                    existing_version_data,
                                                    ["code"])

        existing_version= {
                            "version": existing_version,
                            "version_number": version_number,
                            "underscore_ver": underscore_ver,
                            "version_name": version_name,
                            "publish_name": publish_name,
                            }

        self.logger.debug("version_name: %s" % version_name)

        return existing_version

    def _get_process_review_settings(self, item):
        '''
        Locates a JSON file based on templates and converts it to a dictionary

        :param item: the collector item for property assignment
        '''
        json_file = item.properties['template_paths'].get('review_process_json')

        file_info = item.properties['fields']
        extension = file_info["extension"].lower()

        if extension in [ "mb", "ma" ] and item.properties.get('template').name == "maya_shot_outsource_work_file":
            json_file = item.properties['template_paths'].get('alembic_template')

        # self.logger.warning( ">>>>> review_process_json: %s" % json_file )

        if not os.path.exists( json_file ):
            raise Exception("Unable to read Json data from file: %s" % json_file)

        file_content = open(json_file, "r")
        file_str = file_content.read()
        file_content.close()

        json_data = json.loads(file_str)
        
        return json_data

    def _json_properties(self, item):
        '''
        Collects and assigns properties to a dictionary that will be written to a JSON.
        This JSON dictates the settings for Deadline jobs.

        :param item: the collector item for property assignment
        '''

        json_properties = item.properties.get('review_process_json').copy()
        templates = item.properties.get('extra_templates')
        codecs = item.properties.get('codec_info')

        # Render json
        info_json_file = templates['info_json_template'].apply_fields( item.properties.get('resolve_fields') )
        info_json_file = re.sub("(\s+)", "-", info_json_file)
        json_properties['general_settings']['info_json_file'] = info_json_file

        # Alembic json
        alembic_json_file = templates['alembic_output_template'].apply_fields( item.properties.get('resolve_fields') )
        alembic_json_file = re.sub("(\s+)", "-", alembic_json_file)
        json_properties['general_settings']['alembic_json_file'] = alembic_json_file

        # set primary or secondary
        process_type = item.properties['step'].get('sg_review_process_type').lower()     

        process_dict =  json_properties[process_type]
        process_jobs = process_dict['processes']

        ### dev print ###
        # self.logger.warning(">>>>> info_json_file: %s" % json_properties['general_settings']['info_json_file'])
        
>>>>>>> 7168b74d
        # collect values and append them to the appropriate settings dictionary
        for job in process_jobs:
            job_name = str(job)
            current_process = process_jobs[job_name]
            process_settings = current_process.get('process_settings') or {}
            nuke_settings = current_process.get('nuke_settings') or {}
            deadline_settings = current_process.get('deadline_settings') or {}
<<<<<<< HEAD

            resolve_fields = item.properties.get('resolve_fields').copy()
            resolve_fields.update({'process': job_name})

            if process_settings.get('plugin_in_script') and item.properties['project_info'].get('sg_root'):
                review_script_path = os.path.join(item.properties['project_info']['sg_root'][system_root_variable],
                                                  process_settings['plugin_in_script'])
                review_script_path = os.path.normpath(review_script_path)
            else:
                review_script_path = item.properties['template_paths'].get('nuke_review_file')

            self.logger.info("%s using nuke template: %s" % (job_name, review_script_path))
=======
            
            resolve_fields = item.properties.get('resolve_fields').copy()
            resolve_fields.update({'name': job_name})

            if process_settings.get('plugin_in_script') and item.properties['project_info'].get('sg_root'):
                review_script_path = os.path.join( item.properties['project_info']['sg_root'][system_root_variable], 
                                                process_settings['plugin_in_script'] )
                review_script_path = os.path.normpath( review_script_path )
            else:
                review_script_path = item.properties['template_paths'].get('nuke_review_file')
                
            self.logger.info( "%s using nuke template: %s" % (job_name, review_script_path) )
>>>>>>> 7168b74d

            process_codec = nuke_settings.get('quicktime_codec').get('id')
            if not process_codec and process_codec != 0:
                raise Exception("Missing Quicktime Codec id in procesing_review_settings.json")

<<<<<<< HEAD
            quicktime_codec = next((i for i in codecs if i['id'] == process_codec), None)

            review_output = templates['qt_template_secondary'].apply_fields(resolve_fields)

            output_root = os.path.split(review_output)[0]
            output_main = os.path.split(review_output)[1]
            output_ext = process_settings.get('output_file_ext') or os.path.splitext(review_output)[1]

            # set temp_root here because it's used in a lot of places
            temp_root = item.properties['template_paths'].get('temp_root')

            dl_root = os.path.join(temp_root, "deadline")
            nuke_out_root = os.path.join(dl_root, "%s_%s.nk")
            nuke_out_script = nuke_out_root % (
                re.sub("(\s+)", "-", item.properties.get('version_data')['code']), job_name)

            # check for .job file root and create it if missing
            dirname = os.path.join(temp_root, "deadline", job_name)

            version_name = item.properties['version_data'].get('code')
            basename = "%s_%s" % (version_name, job_name)
            variable_path = os.path.join(dirname, basename)
=======
            quicktime_codec = next( ( i for i in codecs if i['id'] == process_codec ), None )

            review_output = templates['qt_template_secondary'].apply_fields(resolve_fields)
            
            output_root = os.path.split(review_output)[0]
            output_main = os.path.split(review_output)[1]
            output_ext = process_settings.get('output_file_ext') or os.path.splitext(review_output)[1]
            
            # set temp_root here because it's used in a lot of places
            temp_root = item.properties['template_paths'].get('temp_root')

            dl_root = os.path.join( temp_root, "deadline" )
            nuke_out_root = os.path.join( dl_root, "%s_%s.nk" )
            nuke_out_script = nuke_out_root % ( re.sub("(\s+)", "-", item.properties.get('version_data')['code']), job_name )

            # check for .job file root and create it if missing
            dirname = os.path.join( temp_root, "deadline", job_name)

            version_name = item.properties['version_data'].get('code')
            basename = "%s_%s" % (version_name, job_name)
            variable_path = os.path.join( dirname, basename )
>>>>>>> 7168b74d

            job_info_file = "%s_job_info.job" % variable_path
            plugin_info_file = "%s_plugin_info.job" % variable_path

            camera_format = item.properties.get('camera')

            # process_settings from item info
            user = item.properties['user_info'].get('login')
            vendor = item.properties['vendor']
            script_file = json_properties['general_settings']['script_file']
<<<<<<< HEAD
            postfix_file = json_properties['general_settings'].get('postfix_file')
            sg_temp_root = temp_root.replace("\\", "/")

            # nuke_settings from item info
            camera_switch = item.properties['camera'].get('sg_pump_incoming_transform_switch') or 0
            if not item.properties['process_plugin_info'].get('outsource'):
                current_process['nuke_settings'].update({
                    "camera_switch": {"which": camera_switch},
                })
=======
            sg_temp_root = temp_root.replace("\\", "/")

            # nuke_settings from item info
            camera_switch = item.properties['camera'].get('sg_pump_incoming_transform_switch')
            if not item.properties['process_plugin_info'].get('outsource'):
                current_process['nuke_settings'].update( {
                                                            "camera_switch": { "which": camera_switch },
                                                        } )
>>>>>>> 7168b74d

            # plugin_in_script = review_script_path.replace("\\", "/")
            plugin_out_script = nuke_out_script
            slate_enabled = item.properties['project_info'].get('sg_review_qt_slate')
            burnin_enabled = item.properties['project_info'].get('sg_review_burn_in')

            # deadline_settings from item info
<<<<<<< HEAD
            batch_name = (item.properties['version_data']['code'] + "_submit") or ""
=======
            batch_name =  (item.properties['version_data']['code'] + "_submit") or ""
>>>>>>> 7168b74d
            job_name = ("%s_%s" % (item.properties['version_data']['code'], job_name)) or ""
            content_output_file = output_main or ""
            content_output_file_total = output_main or ""
            content_output_file_ext = output_ext or ""
            content_output_root = output_root or ""
            frame_range = item.properties.get('frame_range')
            job_dependencies = ""

            slate_frames = item.properties['project_info'].get('sg_delivery_slate_count')
            if not slate_frames:
                slate_frames = 0

            head_in = 1
            tail_out = 1
            if frame_range:
                head_in = int(frame_range.split('-')[0])
                tail_out = int(frame_range.split('-')[-1])
<<<<<<< HEAD

            slate_range = "%s-%s" % ((head_in - slate_frames), tail_out)
=======
            
            slate_range = "%s-%s" % ( ( head_in - slate_frames ), tail_out )
>>>>>>> 7168b74d

            set_software = item.properties['set_software'] or {}
            item_software = item.properties['set_software'].get('products')

            publish_file_type = deadline_settings.get('publish_file_type')
            if item_software == "Maya" and item.properties['step']['id'] == 4:
                publish_file_type = "Alembic Cache"

<<<<<<< HEAD
            current_process['process_settings'].update({
                "plugin_name": item_software,
                "plugin_path": set_software[system_path_variable],
                "plugin_version": set_software['version_names'],
                "review_output": review_output,
                "user": user,
                "vendor": vendor,
                "script_file": script_file,
                "postfix_file": postfix_file,
                "sg_temp_root": sg_temp_root,
            })

            # General Nuke Settings
            current_process['nuke_settings'].update({
                # "format": output_format,
                "plugin_in_script": review_script_path,
                "format": camera_format,
                "quicktime_codec": quicktime_codec,
                # "camera_switch": { "which": camera_switch },
                "plugin_out_script": plugin_out_script,
                "slate_enabled": slate_enabled,
                "burnin_enabled": burnin_enabled,
                # "main_transform_switch": main_transform_switch,
            })

            ### Node-specific Nuke Settings ###
            # General Script Settings
            # make sure read, write, and color nodes exist so we don't overwrite settings
            for node in ["main_read", "shot_ccc", "seq_ccc", "main_lut", "main_write"]:
                if not current_process['nuke_settings'].get(node):
                    current_process['nuke_settings'][node] = {}

            # Main Read
            file_type = str(os.path.splitext(item.properties['padded_file_name'])[-1])
            current_process['nuke_settings']['main_read'].update({
                'knob_order': ['file'],
                'file': item.properties['padded_file_name'],
                'first': head_in,
                'last': tail_out,
                })

            # TODO Slap Comp Plugin
            # if item.properties.get('sg_slap_comp'):

            #     if item.properties['entity_info'].get("main_plate"):

            #         main_plate = item.properties['entity_info'].get("main_plate")
            #         plate_path = main_plate['path'].get(system_root_variable).replace("\\","/")

            #         current_process['nuke_settings']['main_read'].update( {
            #                                 'file': plate_path,
            #                                 'first': head_in,
            #                                 'last': tail_out,
            #                                 } )

            #         current_process['nuke_settings']['slap_read'] = {
            #                                 'file': item.properties['padded_file_name'],
            #                                 'first': head_in,
            #                                 'last': tail_out,
            #                                 } 
=======
            current_process['process_settings'].update( {  
                                        "plugin_name": item_software,
                                        "plugin_path": set_software[system_path_variable],
                                        "plugin_version": set_software['version_names'],
                                        "review_output": review_output,
                                        "user": user,
                                        "vendor": vendor,
                                        "script_file": script_file,
                                        "sg_temp_root": sg_temp_root,
                                        } )

            # General Nuke Settings
            current_process['nuke_settings'].update( {
                                        # "format": output_format,
                                        "plugin_in_script": review_script_path,
                                        "format": camera_format,
                                        "quicktime_codec": quicktime_codec,
                                        # "camera_switch": { "which": camera_switch },
                                        "plugin_out_script": plugin_out_script,
                                        "slate_enabled": slate_enabled,
                                        "burnin_enabled": burnin_enabled,
                                        # "main_transform_switch": main_transform_switch,
                                        } )

            ### Node-specific Nuke Settings ###
            # General Script Settings
            current_process['nuke_settings']

            # Main Read
            file_type = str( os.path.splitext( item.properties['padded_file_name'] )[-1] )

            if current_process['nuke_settings'].get('main_read'):
                current_process['nuke_settings']['main_read'].update( {
                                            'file': item.properties['padded_file_name'],
                                            'first': head_in,
                                            'last': tail_out,
                                            'raw': file_type.lower() not in ['jpg', 'jpeg'],
                                            'colorspace': 'sRGB',
                                            } )
            else:
                current_process['nuke_settings']['main_read'] = {
                                            'file': item.properties['padded_file_name'],
                                            'first': head_in,
                                            'last': tail_out,
                                            'raw': file_type.lower() not in ['jpg', 'jpeg'],
                                            'colorspace': 'sRGB',
                                            }

            # alternate main_read setup for slap_comps
            if item.properties.get('sg_slap_comp'):

                if item.properties['entity_info'].get("main_plate"):
                   
                    main_plate = item.properties['entity_info'].get("main_plate")
                    plate_path = main_plate['path'].get(system_root_variable).replace("\\","/")

                    current_process['nuke_settings']['main_read'].update( {
                                            'file': plate_path,
                                            'first': head_in,
                                            'last': tail_out,
                                            } )

                    current_process['nuke_settings']['slap_read'] = {
                                            'file': item.properties['padded_file_name'],
                                            'first': head_in,
                                            'last': tail_out,
                                            } 
>>>>>>> 7168b74d

            # Shot CCC
            shot_ccc_file = ""
            shot_ccc = item.properties['entity_info'].get('sg_shot_ccc')
<<<<<<< HEAD
            if shot_ccc is not None:
                shot_ccc_file = shot_ccc.get(system_root_variable).replace("\\", "/")

            current_process['nuke_settings']['shot_ccc'].update({
                'knob_order': ['file'],
                'read_from_file': True,
                'file': shot_ccc_file,
                'disable': shot_ccc_file == "",
            })
            # seq CCC
            seq_ccc_file = ""
            seq_ccc = item.properties['entity_info'].get('sg_seq_ccc')
            if seq_ccc is not None:
                seq_ccc_file = seq_ccc.get(system_root_variable).replace("\\", "/")

            current_process['nuke_settings']['seq_ccc'].update({
                'knob_order': ['file'],
                'read_from_file': True,
                'file': seq_ccc_file,
                'disable': seq_ccc_file == "",
            })

            # Shot Cube
            vfield_file = ""
            vfield = item.properties['entity_info'].get('sg_shot_lut')
            if vfield is not None:
                vfield_file = vfield.get(system_root_variable).replace("\\", "/")

            current_process['nuke_settings']['main_lut'].update({
                'knob_order': ['vfield_file'],
                'vfield_file': vfield_file,
                'disable': vfield_file == "",
            })

            # TODO Slap Comp Plugin
            # main_transform_switch = current_process['nuke_settings'].get('main_transform_switch')
            # if main_transform_switch:
            #     main_transform_switch = main_transform_switch['which']

            #     current_process['nuke_settings']['main_transform_switch'] = {
            #                                                                 'which': slap_switch
            #                                                                 }

            # #### SLAP BLOCK ####
            # # Slap Switch
            # slap_switch = 0
            # if item.properties.get('sg_slap_comp'):
            #     slap_switch = 1

            #     current_process['nuke_settings']['slap_switch'] = {
            #                                                         'which': slap_switch
            #                                                         }

            ### SLATE Group ###
            # Vendor
            set_vendor = item.properties.get('vendor')
=======
            if shot_ccc != None:
                shot_ccc_file = shot_ccc.get(system_root_variable).replace("\\", "/")
            current_process['nuke_settings']['shot_ccc'] = {
                                        'read_from_file': True,
                                        'file': shot_ccc_file,
                                        'disable': shot_ccc_file == "",
                                        }
            # Shot Cube
            vfield_file = ""
            vfield = item.properties['entity_info'].get('sg_shot_lut')
            if vfield != None:
                vfield_file = vfield.get(system_root_variable).replace("\\", "/")
            current_process['nuke_settings']['main_lut'] = {
                                        'vfield_file': vfield_file,
                                        'disable': vfield_file == "",
                                        }

            
            main_transform_switch = current_process['nuke_settings'].get('main_transform_switch')
            if main_transform_switch:
                main_transform_switch = main_transform_switch['which']

                current_process['nuke_settings']['main_transform_switch'] = {
                                                                            'which': slap_switch
                                                                            }

            #### SLAP BLOCK ####
            # Slap Switch
            slap_switch = 0
            if item.properties.get('sg_slap_comp'):
                slap_switch = 1

                current_process['nuke_settings']['slap_switch'] = {
                                                                    'which': slap_switch
                                                                    }

            ### SLATE Group ###
            # Vendor
            set_vendor = item.properties.get('vendor') 
>>>>>>> 7168b74d
            if not set_vendor:
                set_vendor = item.properties['user_info'].get('name')

            # Slate Node
            current_process['nuke_settings']['SSVFX_SLATE'] = {
<<<<<<< HEAD
                'show': item.properties['project_info'].get('name'),
                'shot': item.properties['entity_info'].get('code'),
                'version': version_name,
                'vendor': set_vendor,
                'lens': item.properties['entity_info'].get('sg_lens_info'),
                'notes': None}

            ### OUTPUT ###
            current_process['nuke_settings']['main_write'].update({
                'knob_order': ['file'],
                'file': review_output.replace('\\', '/'),
            })

            # self.logger.warning(">>>>> department: %s" % item.properties['step'].get('sg_department'))

            current_process['deadline_settings'].update({
                "batch_name": batch_name,
                "job_name": job_name,
                "output_file": content_output_file,
                "output_file_ext": "",  # content_output_file_ext,
                "content_output_file_total": content_output_file_total,
                "output_root": content_output_root,
                "publish_file_type": publish_file_type,
                "frame_range": slate_range,
                "job_dependencies": job_dependencies,
                "job_info_file": job_info_file,
                "plugin_info_file": plugin_info_file,
                "department": item.properties['step'].get('sg_department'),
            })

            # self.logger.warning(">>>>> job_info_file: %s" % job_info_file)

        process_dict['project_info'] = {i: item.properties['project_info'][i] for i in item.properties['project_info']
                                        if i != 'formats'}
=======
                                                            'show': item.properties['project_info'].get('name'),
                                                            'shot': item.properties['entity_info'].get('code'),
                                                            'version': version_name,
                                                            'vendor': set_vendor,
                                                            'lens': item.properties['entity_info'].get('sg_lens_info'),
                                                            'notes': None,
                                                            # 'format': None,
                                                            }

            ### OUTPUT ###
            current_process['nuke_settings']['main_write'] = {
                                                                'file': review_output.replace('\\','/'),
                                                                }

            # self.logger.warning(">>>>> department: %s" % item.properties['step'].get('sg_department'))
            
            current_process['deadline_settings'].update( {
                                        "batch_name": batch_name,
                                        "job_name": job_name,
                                        "output_file": content_output_file,
                                        "output_file_ext": "",#content_output_file_ext,
                                        "content_output_file_total": content_output_file_total,
                                        "output_root": content_output_root,
                                        "publish_file_type": publish_file_type,
                                        "frame_range": slate_range,
                                        "job_dependencies": job_dependencies,
                                        "job_info_file": job_info_file,
                                        "plugin_info_file": plugin_info_file,
                                        "department": item.properties['step'].get('sg_department'),
                                        } )

            # self.logger.warning(">>>>> job_info_file: %s" % job_info_file)

        process_dict['project_info'] = { i: item.properties['project_info'][i] for i in item.properties['project_info'] if i != 'formats' }
>>>>>>> 7168b74d

        # Re-compile step, task, camera, and entity info into a single dictionary
        process_dict['entity_info'] = {}
        for key in item.properties['entity_info']:
            i = str(key)
            process_dict['entity_info'][i] = item.properties['entity_info'][i]
        for key in item.properties['task']:
            i = str(key)
            process_dict['entity_info'][i] = item.properties['task'][i]
        for key in item.properties['step']:
            i = str(key)
            process_dict['entity_info'][i] = item.properties['step'][i]
        for key in item.properties['camera']:
            i = str(key)
            process_dict['entity_info'][i] = item.properties['camera'][i]
<<<<<<< HEAD
        process_dict['entity_info'].update({
            "copy_destination": item.properties['template_paths'].get('workfiles_directory')
        })
=======
        process_dict['entity_info'].update( { 
            "copy_destination": item.properties['template_paths'].get('workfiles_directory') 
            } )
>>>>>>> 7168b74d

        # as a quick final step just append the primary/secondary process dictionary to the item properties
        item.properties['process_dict'] = process_dict

        return json_properties

    def _task_fields(self, curr_fields):
        '''
        Generate a list of fields to search for in SG

        :param curr_fields: info derived from the path and used for specificity
        '''
        # default field
        search_fields = [
<<<<<<< HEAD
            "entity",
        ]

        # step fields
        search_fields.extend([
            "step.Step.id",
            "step.Step.code",
            'step.Step.sg_department',
            'step.Step.sg_publish_to_shotgun',
            'step.Step.sg_version_for_review',
            'step.Step.sg_slap_comp',
            'step.Step.sg_review_process_type',
            'step.Step.entity_type',
        ])
=======
                        "entity",
                        ]
        
        # step fields
        search_fields.extend( [
                            "step.Step.id",
                            "step.Step.code",
                            'step.Step.sg_department',
                            'step.Step.sg_publish_to_shotgun', 
                            'step.Step.sg_version_for_review', 
                            'step.Step.sg_slap_comp', 
                            'step.Step.sg_review_process_type', 
                            'step.Step.entity_type',
                            ])
>>>>>>> 7168b74d

        # entity fields
        entity_type = curr_fields['type']
        if entity_type == "Shot":
<<<<<<< HEAD
            search_fields.extend([
                "entity.Shot.code",
                "entity.Shot.id",
                "entity.Shot.type",
                "entity.Shot.description",
                "entity.Shot.created_by",
                "entity.Shot.sg_episode",
                "entity.Shot.sg_shot_lut",
                "entity.Shot.sg_shot_audio",
                "entity.Shot.sg_status_list",
                "entity.Shot.sg_project_name",
                "entity.Shot.sg_plates_processed_date",
                "entity.Shot.sg_shot_lut",
                "entity.Shot.sg_shot_ocio",
                "entity.Shot.sg_without_ocio",
                "entity.Shot.sg_head_in",
                "entity.Shot.sg_tail_out",
                "entity.Shot.sg_lens_info",
                "entity.Shot.sg_plate_proxy_scale",
                "entity.Shot.sg_frame_handles",
                "entity.Shot.sg_shot_ccc",
                "entity.Shot.sg_seq_ccc",
                "entity.Shot.sg_vfx_work",
                "entity.Shot.sg_scope_of_work",
                "entity.Shot.sg_editorial_notes",
                "entity.Shot.sg_sequence"
                "entity.Shot.sg_main_plate",
                "entity.Shot.sg_latest_version",
                "entity.Shot.sg_latest_client_version",
                "entity.Shot.sg_gamma",
                "entity.Shot.sg_target_age",
                "entity.Shot.sg_shot_transform",
                "entity.Shot.sg_main_plate_camera",
                "entity.Shot.sg_main_plate_camera.Camera.code",
                "entity.Shot.sg_main_plate_camera.Camera.sg_format_width",
                "entity.Shot.sg_main_plate_camera.Camera.sg_format_height",
                "entity.Shot.sg_main_plate_camera.Camera.sg_pixel_aspect_ratio",
                "entity.Shot.sg_main_plate_camera.Camera.sg_pump_incoming_transform_switch",
            ])

        elif entity_type == "Asset":
            search_fields.extend([
                "entity.Asset.code",
                "entity.Asset.id",
                "entity.Asset.type",
                "entity.Asset.description",
                "entity.Asset.created_by",
                "entity.Asset.sg_status_list",
                "entity.Asset.sg_head_in",
                "entity.Asset.sg_tail_out",
                "entity.Asset.sg_lens_info",
                "entity.Asset.sg_vfx_work",
                "entity.Asset.sg_scope_of_work",
                "entity.Asset.sg_editorial_notes",
                "entity.Asset.sg_latest_version",
                "entity.Asset.sg_latest_client_version"
            ])

        return search_fields
=======
            search_fields.extend( [
                                "entity.Shot.code",
                                "entity.Shot.id",
                                "entity.Shot.type",
                                "entity.Shot.description",
                                "entity.Shot.created_by",
                                "entity.Shot.sg_episode",
                                "entity.Shot.sg_shot_lut",
                                "entity.Shot.sg_shot_audio",
                                "entity.Shot.sg_status_list",
                                "entity.Shot.sg_project_name",
                                "entity.Shot.sg_plates_processed_date",
                                "entity.Shot.sg_shot_lut",
                                "entity.Shot.sg_shot_ocio",
                                "entity.Shot.sg_without_ocio",
                                "entity.Shot.sg_head_in",
                                "entity.Shot.sg_tail_out",
                                "entity.Shot.sg_lens_info",
                                "entity.Shot.sg_plate_proxy_scale",
                                "entity.Shot.sg_frame_handles",
                                "entity.Shot.sg_shot_ccc",
                                "entity.Shot.sg_seq_ccc",
                                "entity.Shot.sg_vfx_work",
                                "entity.Shot.sg_scope_of_work",
                                "entity.Shot.sg_editorial_notes",
                                "entity.Shot.sg_sequence"
                                "entity.Shot.sg_main_plate",
                                "entity.Shot.sg_latest_version",
                                "entity.Shot.sg_latest_client_version",
                                "entity.Shot.sg_gamma",
                                "entity.Shot.sg_target_age",
                                "entity.Shot.sg_shot_transform",
                                "entity.Shot.sg_main_plate_camera",
                                "entity.Shot.sg_main_plate_camera.Camera.code",
                                "entity.Shot.sg_main_plate_camera.Camera.sg_format_width",
                                "entity.Shot.sg_main_plate_camera.Camera.sg_format_height",
                                "entity.Shot.sg_main_plate_camera.Camera.sg_pixel_aspect_ratio",
                                "entity.Shot.sg_main_plate_camera.Camera.sg_pump_incoming_transform_switch",
                                ])
                                
        elif entity_type == "Asset":
            search_fields.extend( [
                                "entity.Asset.code",
                                "entity.Asset.id",
                                "entity.Asset.type",
                                "entity.Asset.description",
                                "entity.Asset.created_by",
                                "entity.Asset.sg_status_list",
                                "entity.Asset.sg_head_in",
                                "entity.Asset.sg_tail_out",
                                "entity.Asset.sg_lens_info",
                                "entity.Asset.sg_vfx_work",
                                "entity.Asset.sg_scope_of_work",
                                "entity.Asset.sg_editorial_notes",
                                "entity.Asset.sg_latest_version",
                                "entity.Asset.sg_latest_client_version"
                                ])

        return search_fields
>>>>>>> 7168b74d
<|MERGE_RESOLUTION|>--- conflicted
+++ resolved
@@ -20,34 +20,6 @@
 
 log = sgtk.LogManager.get_logger(__name__)
 
-<<<<<<< HEAD
-=======
-try:
-    ssvfx_script_path = ""#C:\\Users\\shotgunadmin\\Scripts\\Pipeline\\ssvfx_scripts"
-    if "SSVFX_PIPELINE_DEV" in os.environ.keys():
-        pipeline_root = os.environ["SSVFX_PIPELINE_DEV"]
-        ssvfx_script_path = os.path.join(pipeline_root,"Pipeline\\ssvfx_scripts")
-    else:
-        if "SSVFX_PIPELINE" in os.environ.keys():
-            pipeline_root =  os.environ["SSVFX_PIPELINE"]
-            ssvfx_script_path = os.path.join(pipeline_root,"Pipeline\\ssvfx_scripts")
-            if os.path.exists(ssvfx_script_path):
-                pass
-            else:
-                log.debug("!!!!!! Could not find %s" %(ssvfx_script_path,))
-            log.debug("Found env var path: %s" %(ssvfx_script_path,))
-        else:
-            log.debug("SSVFX_PIPELINE not in env var keys. Using explicit")
-            pipeline_root = "\\\\10.80.8.252\\VFX_Pipeline"
-            ssvfx_script_path = os.path.join(pipeline_root,"Pipeline\\ssvfx_scripts")
-
-    sys.path.append(ssvfx_script_path)
-
-    from shotgun import shotgun_utilities
-except Exception as err:
-    raise Exception("Could not load on of the studio modules! Error: %s" % err)
-
->>>>>>> 7168b74d
 # from general.file_functions import file_strings
 # from general.data_management import json_manager
 # from software.nuke.nuke_command_line  import nuke_cmd_functions as ncmd
@@ -62,10 +34,6 @@
     system_path_variable = "linux_path"
     system_root_variable = "local_path_linux"
 
-<<<<<<< HEAD
-
-=======
->>>>>>> 7168b74d
 class BasicSceneCollector(HookBaseClass):
     """
     A basic collector that handles files and general objects.
@@ -90,10 +58,6 @@
             "path".
 
     """
-<<<<<<< HEAD
-
-=======
->>>>>>> 7168b74d
     @property
     def common_file_info(self):
         """
@@ -129,12 +93,7 @@
                 "Alias File": {
                     "extensions": ["wire"],
                     "icon": self._get_icon_path("alias.png"),
-<<<<<<< HEAD
                     "item_type": "file.alias"},
-=======
-                    "item_type": "file.alias",
-                },
->>>>>>> 7168b74d
                 "Alembic Cache": {
                     "extensions": ["abc"],
                     "icon": self._get_icon_path("alembic.png"),
@@ -193,20 +152,12 @@
                     "extensions": ["tif", "tiff"],
                     "icon": self._get_icon_path("dmp.png"),
                     "item_type": "file.image",
-<<<<<<< HEAD
                 },
-=======
-                },                   
->>>>>>> 7168b74d
                 "3D Equalizer": {
                     "extensions": ["3de"],
                     "icon": self._get_icon_path("lens.png"),
                     "item_type": "file.3de",
-<<<<<<< HEAD
                 },
-=======
-                },                             
->>>>>>> 7168b74d
                 "PDF": {
                     "extensions": ["pdf"],
                     "icon": self._get_icon_path("file.png"),
@@ -388,7 +339,6 @@
             ])
         proj_info.update({'formats' : formats})
 
-<<<<<<< HEAD
     @property
     def user_info(self):
         publisher = self.parent
@@ -562,31 +512,6 @@
 
             proj_info.update({'sg_3d_settings': sg_3d_settings})
 
-=======
-        local_storage = publisher.shotgun.find("LocalStorage",
-            [],
-            ["code",
-            system_path_variable,
-            "linux_path",
-            "mac_path"])
-
-        proj_sg_root = proj_info.get('sg_root')
-        proj_info['local_storage'] = None
-        if proj_sg_root:
-            proj_info['local_storage'] = next((ls for ls in local_storage if ls[system_path_variable] in proj_sg_root.get(system_root_variable)), None)
-
-        if proj_info['sg_3d_settings']:
-            sg_3d_settings = publisher.shotgun.find("CustomNonProjectEntity03",
-            [],
-            ['code',
-            'sg_primary_render_layer',
-            'sg_additional_render_layers',
-            'sg_render_engine',
-            ])
-
-            proj_info.update({'sg_3d_settings' : sg_3d_settings})
-
->>>>>>> 7168b74d
         return proj_info
 
     def process_current_session(self, settings, parent_item):
@@ -621,10 +546,7 @@
         camera = {}
         primary_render_folder = []
         additional_render_folder = []
-<<<<<<< HEAD
         step_bools = None
-=======
->>>>>>> 7168b74d
 
         # a path-swap that converts all pix addresses to pix_artist
         path = re.sub(r"^[/\\]{2}pix[a-zA-Z0-9_\.]+", r"//pix_artist", path)
@@ -635,7 +557,6 @@
         sg_reader = shotgun_utilities.ShotgunReader(shotgun=publisher.shotgun)
 
         # Path string for manipulation
-<<<<<<< HEAD
         path = str(sgtk.util.ShotgunPath.normalize(path)).replace('\\', '/')
         self.logger.info('Submission path is: %s' % path)
 
@@ -650,41 +571,18 @@
 
             # run one large shotgun search to collect entity, task, and step info
             search_fields = self._task_fields(curr_fields)
-=======
-        path = str(sgtk.util.ShotgunPath.normalize(path)).replace('\\','/')
-        self.logger.info('Submission path is: %s' % path)
-
-        # use hijacked method to collect info about the path and folder
-        path_info = publisher.util.get_frame_sequence_path( {'path': path, 'ignore_folder_list': [], 'seek_folder_list': []} )
-        curr_fields = path_info.get('all_fields')
-
-        if curr_fields:
-
-            # run one large shotgun search to collect entity, task, and step info
-            search_fields = self._task_fields( curr_fields )
->>>>>>> 7168b74d
 
             # some renders don't have a task_name, we assign these to processing
             task_name = curr_fields.get('task_name') or "processing"
             filters = [
-<<<<<<< HEAD
                 ["project.Project.id", "is", ctx.project['id']],
                 ["content", "is", task_name],
             ]
-=======
-                [ "project.Project.id", "is", ctx.project['id'] ],
-                [ "content", "is", task_name ],
-                ]
->>>>>>> 7168b74d
 
             entity_type = "entity.%s" % curr_fields['type']
             entity_code = "%s.code" % entity_type
             entity_name = curr_fields['Entity']
-<<<<<<< HEAD
             filters.append([entity_code, "is", entity_name])
-=======
-            filters.append( [entity_code, "is", entity_name] )
->>>>>>> 7168b74d
 
             entity_info = self.sgtk.shotgun.find_one("Task", filters, search_fields)
 
@@ -692,24 +590,16 @@
             for key in entity_info:
                 key_split = key.split(".")
                 set_key = key_split[-1]
-<<<<<<< HEAD
 
                 if len(key_split) == 1:
                     task[key] = entity_info[key]
 
-=======
-                
-                if len(key_split) == 1:
-                    task[key] = entity_info[key]
-                
->>>>>>> 7168b74d
                 if key_split[0] == 'step':
                     step[set_key] = entity_info[key]
                 elif "sg_main_plate_camera" in key_split:
                     camera[set_key] = entity_info[key]
                 else:
                     entity[set_key] = entity_info[key]
-<<<<<<< HEAD
 
             # add task id to current fields (holdover from previous version of script)
             if task:
@@ -846,113 +736,6 @@
                 properties['sequence_paths'] = [os.path.join(os.path.normpath(path), i) for i in os.listdir(path)]
                 self._collect_folder(parent_item, path, properties)
 
-=======
-
-            # add task id to current fields (holdover from previous version of script)
-            if task:
-                self.logger.info("Task: %s" %(task))
-                curr_fields['id'] = task['entity']['id']
-
-            # evaluate step for 3D-specific settings
-            if step:
-                self.logger.info("Step: %s" %(step))
-                if step['sg_department'] == "3D":
-                    if self.project_info['sg_3d_settings']:
-                        if self.project_info['sg_3d_settings'][0]['sg_primary_render_layer']:
-                            primary_render_folder = self.project_info['sg_3d_settings'][0]['sg_primary_render_layer'].split(",")
-                        if self.project_info['sg_3d_settings'][0]['sg_additional_render_layers']:
-                            for additional in self.project_info['sg_3d_settings'][0]['sg_additional_render_layers'].split(","):
-                                additional_render_folder.append(additional)
-                            self.logger.debug("Collected additionals %s. Will publish separately." % (additional_render_folder))
-            
-            # define plugin visibility/enabled
-            plugin_bools = None
-            if step:   
-                plugin_bools = self._set_plugins_from_sg( step )
-
-            # manual override for non-version renders
-            if not curr_fields.get('task_name'):
-                plugin_bools['sg_version_for_review'] = False
-                plugin_bools['sg_publish_to_shotgun'] = True
-
-            self.logger.info("Publish: %s | Version: %s | Slap: %s" % ( plugin_bools["sg_publish_to_shotgun"],
-                                                                        plugin_bools["sg_version_for_review"],
-                                                                        plugin_bools["sg_slap_comp"] ) )
-
-        render_folders = {
-                        'primary_render_folder': primary_render_folder,
-                        'additional_render_folder': additional_render_folder,
-                        }
-
-        # collect the main plate, if there is one
-        main_plate = self._get_published_main_plate(
-                                                    sg_reader, 
-                                                    self.project_info.get('id'), 
-                                                    entity.get('id'),
-                                                    plugin_bools 
-                                                    )
-                                                    
-        entity.update( { 
-                        'type': curr_fields['type'],
-                        'main_plate': main_plate 
-                        } )
-
-        for info in path_info['path_info_returns']:
-
-            if not info.get('fields'):
-                continue
-            
-            # Construct dictionary of properties with existing values
-            properties = {
-                # class properties to pass
-                'user_info': self.user_info,
-                'codec_info': self.codec_info,
-                'project_info': self.project_info,
-                'software_info': self.software_info,
-                
-                # assign properties from path_info values
-                'fields': info['fields'],
-                'folder_name': info['folder_name'],
-                'frame_range': info['file_range'],
-                'template': info['base_template'],
-                
-                # step and plugin booleons
-                'step': step,
-                'sg_publish_to_shotgun': plugin_bools['sg_publish_to_shotgun'],
-                'sg_slap_comp': plugin_bools['sg_slap_comp'],
-                'sg_version_for_review': plugin_bools['sg_version_for_review'],
-
-                # other shotgun dictionaries
-                'entity_info': entity,
-                'task': task,
-                'camera': camera,
-                
-                # vendor info for outsource
-                'vendor': curr_fields.get('vendor'),
-                'workfile_dir': info.get('workfile_dir'),
-                'publish_path': info.get('publish_path'),
-
-                # templates and other quicktime info
-                'extra_templates': self._get_extra_templates( info['fields'] ),
-                'process_plugin_info': info['process_plugin_info'],
-                'padded_file_name': info['padded_file_name']
-                }
-
-            # A commented print for development 
-            # self.logger.warning(">>>>> user_info: %s" % self.user_info)
-
-            if info['single']: 
-                if info.get('full_path'):
-                    path = info.get('full_path')
-                properties['sequence_paths'] = [path]
-                self._collect_file(parent_item, path, properties)
-            else:
-                if info.get('directory'):
-                    path = info.get('directory')
-                properties['sequence_paths'] = [ os.path.join( os.path.normpath(path), i ) for i in os.listdir( path ) ]
-                self._collect_folder(parent_item, path, properties)
-
->>>>>>> 7168b74d
     def _collect_file(self, parent_item, path, properties, frame_sequence=False):
         """
         Process the supplied file path.
@@ -962,11 +745,7 @@
         :param frame_sequence: Treat the path as a part of a sequence
         :returns: The item that was created
         """
-<<<<<<< HEAD
         self.logger.debug("Collecting file %s..." % path)
-=======
-        self.logger.debug( "Collecting file %s..." % path )
->>>>>>> 7168b74d
 
         # make sure the path is normalized. no trailing separator, separators
         # are appropriate for the current os, no double separators, etc.
@@ -988,11 +767,6 @@
         if item_type.startswith("file.image") or item_type.startswith("file.texture"):
             file_item.set_thumbnail_from_path(path)
             thumbnail_path = path
-<<<<<<< HEAD
-
-=======
-          
->>>>>>> 7168b74d
             # disable thumbnail creation since we get it for free
             file_item.thumbnail_enabled = False
         else:
@@ -1007,19 +781,11 @@
         self.logger.info("Collected file: %s" % (path,))
 
         file_item.properties['thumbnail_path'] = thumbnail_path
-<<<<<<< HEAD
 
         # run helper methods that add universial item properties
         self._run_helper_methods(path, file_item, properties)
 
         self.logger.debug(">>>>> END COLLECT_FILE >>>>>")
-=======
-
-        # run helper methods that add universial item properties
-        self._run_helper_methods( path, file_item, properties )
-
-        self.logger.debug( ">>>>> END COLLECT_FILE >>>>>" )
->>>>>>> 7168b74d
 
         return file_item
 
@@ -1031,11 +797,7 @@
         :param folder: Path to analyze
         :returns: The item that was created
         """
-<<<<<<< HEAD
         self.logger.debug("Collecting folder contents from %s..." % folder)
-=======
-        self.logger.debug( "Collecting folder contents from %s..." % folder )
->>>>>>> 7168b74d
 
         # make sure the path is normalized. no trailing separator, separators
         # are appropriate for the current os, no double separators, etc.
@@ -1049,15 +811,10 @@
         file_items = []
 
         for (image_seq_path, img_seq_files) in img_sequences:
-<<<<<<< HEAD
-=======
-
->>>>>>> 7168b74d
             # get info for the extension
             item_info = self._get_item_info(image_seq_path)
             item_type = item_info["item_type"]
             type_display = item_info["type_display"]
-<<<<<<< HEAD
 
             # the supplied image path is part of a sequence. alter the
             # type info to account for this.
@@ -1093,53 +850,13 @@
 
             # run helper methods that add universial item properties
             self._run_helper_methods(image_seq_path, file_item, properties)
-=======
-
-            # the supplied image path is part of a sequence. alter the
-            # type info to account for this.
-            type_display = "%s Sequence" % (type_display,)
-            item_type = "%s.%s" % (item_type, "sequence")
-            icon_name = "image_sequence.png"
-
-            # get the first frame of the sequence. we'll use this for the
-            # thumbnail and to generate the display name
-            img_seq_files.sort()
-            first_frame_file = img_seq_files[0]
-            display_name = publisher.util.get_publish_name(
-                first_frame_file, sequence=True
-            )
-
-            # create and populate the item
-            file_item = parent_item.create_item(item_type, type_display, display_name)
-            icon_path = self._get_icon_path(icon_name)
-            file_item.set_icon_from_path(icon_path)
-
-            # use the first frame of the seq as the thumbnail
-            file_item.properties['thumbnail_path'] = file_item.set_thumbnail_from_path(first_frame_file) or first_frame_file
-
-            # disable thumbnail creation since we get it for free
-            file_item.thumbnail_enabled = False
-
-            # all we know about the file is its path. set the path in its
-            # properties for the plugins to use for processing.
-            file_item.properties["path"] = image_seq_path
-
-            self.logger.info("Collected file: %s" % (image_seq_path,))
-
-            # run helper methods that add universial item properties
-            self._run_helper_methods( image_seq_path, file_item, properties)
->>>>>>> 7168b74d
 
             file_items.append(file_item)
 
         if not file_items:
             self.logger.warn("No image sequences found in: %s" % (folder,))
 
-<<<<<<< HEAD
         self.logger.debug(">>>>> END COLLECT_FOLDER >>>>>")
-=======
-        self.logger.debug( ">>>>> END COLLECT_FOLDER >>>>>" )
->>>>>>> 7168b74d
 
         return file_items
 
@@ -1302,17 +1019,10 @@
 
         # Set plugin defaults
         plugins_dict = {
-<<<<<<< HEAD
             "sg_publish_to_shotgun": True,
             "sg_version_for_review": True,
             "sg_slap_comp": False
         }
-=======
-                        "sg_publish_to_shotgun": True,
-                        "sg_version_for_review": True,
-                        "sg_slap_comp": False
-                        }
->>>>>>> 7168b74d
 
         # Determine which plugins to load
         for key in plugins_dict:
@@ -1339,44 +1049,28 @@
         publisher = self.parent
 
         # set default properties and link the task context
-<<<<<<< HEAD
         self._add_default_properties(item, properties)
         self._link_task(item)
-=======
-        self._add_default_properties( item, properties)
-        self._link_task( item )
->>>>>>> 7168b74d
 
         # confirm job type by file extension
         file_info = publisher.util.get_file_path_components(path)
         extension = file_info["extension"]
-<<<<<<< HEAD
         submit_file_type = next(({i: j} for i, j in self.common_file_info.items() if extension in j['extensions']),
                                 None)
-=======
-        submit_file_type = next( ( {i:j} for i,j in self.common_file_info.items() if extension in j['extensions'] ), None )
->>>>>>> 7168b74d
         item.properties['submit_file_type'] = submit_file_type
 
         # retrieve software for processing job
         item_software = item.properties['process_plugin_info']['software']
 
-<<<<<<< HEAD
         set_software = next(
             (i for i in self.software_info if (item_software == i['products'] and i['sg_pipeline_tools'] == True)),
             None)
         if not set_software and item_software == "Maya":
             set_software = next((i for i in self.software_info if item_software == i['products']), None)
-=======
-        set_software = next(( i for i in self.software_info if (item_software == i['products'] and i['sg_pipeline_tools'] == True ) ), None )
-        if not set_software and item_software == "Maya":
-            set_software = next(( i for i in self.software_info if item_software == i['products'] ), None )
->>>>>>> 7168b74d
 
         item.properties['set_software'] = set_software
 
         # check for existing version
-<<<<<<< HEAD
         item.properties['existing_version'] = self._get_existing_version(item)
 
         # set version_data for creating a version in Shotgun
@@ -1394,25 +1088,6 @@
         # collect review process json as dictionary
         item.properties['json_properties'] = self._json_properties(item)
 
-=======
-        item.properties['existing_version'] = self._get_existing_version( item )
-
-        # set version_data for creating a version in Shotgun
-        item.properties['version_data'] = self.set_version_data( path, item )
-        
-        # set fields to resolve output path
-        item.properties['resolve_fields'] = self.set_resolve_fields( item )
-        
-        # collect template paths
-        item.properties['template_paths'] = self._apply_templates( item )
-
-        # collect review process json as dictionary
-        item.properties['review_process_json'] = self._get_process_review_settings( item )
-        
-        # collect review process json as dictionary
-        item.properties['json_properties'] = self._json_properties( item )
-        
->>>>>>> 7168b74d
         # A commented print for development 
         # self.logger.warning( ">>>>> thumbnail?: %s" % item.properties['thumbnail_path'] )
 
@@ -1427,14 +1102,8 @@
         :param properties: dictionary of default properties to assign
         '''
 
-<<<<<<< HEAD
         for key, value in properties.items():
             item.properties[key] = value
-=======
-        for key in properties.keys():
-            item.properties[key] = properties[key]
-
->>>>>>> 7168b74d
         return item
 
     def _link_task(self, item):
@@ -1445,12 +1114,8 @@
         '''
         # self._link_task( file_item, global_info.get('task') )
         if not item.properties.get('task'):
-<<<<<<< HEAD
             self.logger.warning(
                 'Path does not conform to templates/Could not identify Task. Please set Task/Link manually')
-=======
-            self.logger.warning('Path does not conform to templates/Could not identify Task. Please set Task/Link manually')
->>>>>>> 7168b74d
             return
         elif not item.properties['fields'].get('task_name'):
             self.logger.warning('Task are not automatically linked for non-Version renders. Please set Task/Link...')
@@ -1468,23 +1133,11 @@
 
         :param now: a datetime object expressing the current time
         '''
-<<<<<<< HEAD
         if int(now.strftime("%H")) < 11:
             return "AM"
         elif int(now.strftime("%H")) < 16:
             return "PM"
         return "LATE"
-=======
-        ampm =""
-        if int(now.strftime("%H")) < 11:
-            ampm = "AM"
-        elif int(now.strftime("%H")) < 16:
-            ampm = "PM"            
-        else:   
-            ampm = "LATE"
-        
-        return ampm
->>>>>>> 7168b74d
 
     def set_version_data(self, path, item):
         '''
@@ -1494,7 +1147,6 @@
         :param item: the collector item for property assignment
         '''
         version_data = {
-<<<<<<< HEAD
             "sg_path_to_frames": path,
             "project": item.context.project,
             "sg_task": item.context.task,
@@ -1505,18 +1157,6 @@
             "version_number": item.properties['existing_version'].get('version_number'),
             "publish_name": item.properties['existing_version'].get('publish_name'),
         }
-=======
-                        "sg_path_to_frames": path,
-                        "project": item.context.project,
-                        "sg_task": item.context.task,
-                        "entity": item.context.entity,
-                        "code": item.properties['existing_version'].get('version_name'),
-                        "image": item.properties.get("thumbnail_path"),
-                        "frame_range": item.properties.get("frame_range"),                   
-                        "version_number": item.properties['existing_version'].get('version_number'),                   
-                        "publish_name": item.properties['existing_version'].get('publish_name'),                   
-                        }
->>>>>>> 7168b74d
 
         return version_data
 
@@ -1531,7 +1171,6 @@
         now = datetime.now()
 
         resolve_fields = {
-<<<<<<< HEAD
             entity_type: entity_name,
             'task_name': item.context.task['name'],
             'name': item.properties['fields'].get('maya.layer_name'),
@@ -1546,22 +1185,6 @@
         return resolve_fields
 
     def _get_published_main_plate(self, sg_reader, project_id, entity_id, step_bools):
-=======
-                        entity_type: entity_name,
-                        'task_name': item.context.task['name'],
-                        'name': None,
-                        'version': item.properties['version_data'].get('version_number'),
-                        'ampm': self._get_ampm( now ),
-                        'YYYY': now.year,
-                        'MM': now.month,
-                        'DD': now.day,
-                        'sg_asset_type': item.properties['fields'].get('sg_asset_type')
-                        }
-        
-        return resolve_fields
-
-    def _get_published_main_plate(self, sg_reader, project_id, entity_id, plugin_bools):
->>>>>>> 7168b74d
         '''
         Get the main plate from  network storage
 
@@ -1569,7 +1192,6 @@
         :param project_id: ID number of the current project
         :param entity_id: ID number of the current entity (Shot/Asset)
         '''
-<<<<<<< HEAD
         if not project_id or not entity_id:
             self.logger.warning("Could not find Main Plate.")
             return None
@@ -1636,79 +1258,6 @@
         #     self.logger.debug("Plate for Slap-Comp: %s" % str( published_main_plate ) )
 
         #     return published_main_plate
-=======
-        if not project_id or entity_id:
-            self.logger.warning("Could not find Main Plate.")
-            return
-
-        # get main plate forgeneral processes
-        if not plugin_bools or plugin_bools.get('sg_slap_comp') == False:
-
-            published_main_plate = sg_reader.get_pushlished_file(
-                                                                project_id, 
-                                                                "Main Plate", 
-                                                                "Shot", 
-                                                                entity_id=entity_id, 
-                                                                get_latest=True
-                                                                )
-            
-            self.logger.info( "Got main plate of entity %s - %s" % ( str( entity_id ), published_main_plate ) )
-            return published_main_plate
-
-        # get converted plate for slap comp
-        elif plugin_bools.get('sg_slap_comp') == True:
-            
-            publisher = self.parent
-            published_main_plate = None
-
-            entity_filters = []
-            entity_filters.append( [ "published_file_type", "is", {'type': 'PublishedFileType', 'id': 2} ] )
-            entity_filters.append( [ "task.Task.step", "is", {'type': 'Step', 'id': 111} ] )
-            entity_filters.append( [ "project.Project.id", "is", project_id ] )
-            entity_filters.append( {
-                                    "filter_operator": "any",
-                                    "filters": [
-                                        [ "entity.Shot.id", "is", entity_id ],
-                                        [ "entity.Asset.id", "is", entity_id ],
-                                    ]
-                                } )
-            
-            fields = [
-                        'code',
-                        'name',
-                        'path',
-                        'entity',
-                        'version_number',
-                        'published_file_type'
-                        'version_number'
-                        ]
-
-            published_cleanups = publisher.shotgun.find("PublishedFile", 
-                                                        entity_filters, 
-                                                        fields)
-
-            if published_cleanups:
-                max_version = max([i.get('version_number') for i in published_cleanups] )
-                published_main_plate = next((i for i in published_cleanups if i.get('version_number') == max_version), None)
-
-            if not published_main_plate:
-                published_main_plate = sg_reader.get_pushlished_file(project_id, 
-                                                                            "Converted Main Plate", 
-                                                                            "Shot", 
-                                                                            entity_id=entity_id, 
-                                                                            get_latest=True)
-            if not published_main_plate:
-                published_main_plate = sg_reader.get_pushlished_file(project_id, 
-                                                                                "Main Plate", 
-                                                                                "Shot", 
-                                                                                entity_id=entity_id, 
-                                                                                get_latest=True)
-
-            self.logger.debug("Plate for Slap-Comp: %s" % str( published_main_plate ) )
-
-            return published_main_plate
-
->>>>>>> 7168b74d
 
     def _get_extra_templates(self, item):
         '''
@@ -1720,22 +1269,13 @@
 
         # find default templates
         nuke_review_template = publisher.engine.get_template_by_name("nuke_review_template2")
-<<<<<<< HEAD
         review_process_json_template = publisher.engine.get_template_by_name("general_review_process_json")
         alembic_json_template = publisher.engine.get_template_by_name("alembic_review_process_json")
         alembic_output_template = publisher.engine.get_template_by_name('alembic_output_json')
-=======
-        temp_root_template = publisher.engine.get_template_by_name("temp_shot_root")
-        info_json_template = publisher.engine.get_template_by_name('info_json_file')  
-        review_process_json_template = publisher.engine.get_template_by_name("general_review_process_json")
-        alembic_json_template = publisher.engine.get_template_by_name("alembic_review_process_json")
-        alembic_output_template = publisher.engine.get_template_by_name('alembic_output_json')  
->>>>>>> 7168b74d
         workfiles_template = None
 
         # find templates for the correct entity type
         if item['type'].lower() == "shot":
-<<<<<<< HEAD
             review_process_json_template = publisher.engine.get_template_by_name("shot_review_process_json2")
             temp_root_template = publisher.engine.get_template_by_name("temp_shot_root")
             info_json_template = publisher.engine.get_template_by_name('shot_submission_json_file')
@@ -1765,39 +1305,12 @@
             'alembic_template': alembic_json_template,
             'alembic_output_template': alembic_output_template,
         }
-=======
-            temp_root_template = publisher.engine.get_template_by_name("temp_shot_root")
-            info_json_template = publisher.engine.get_template_by_name('info_json_file')
-            qt_template = publisher.engine.get_template_by_name('resolve_shot_review_mov')
-            qt_template_secondary =  publisher.engine.get_template_by_name('resolve_shot_review_mov_secondary')
-            workfiles_template =  publisher.engine.get_template_by_name('nuke_shot_work')
-
-        elif item['type'].lower() == "asset":
-            temp_root_template = publisher.engine.get_template_by_name("temp_asset_render_root")
-            info_json_template = publisher.engine.get_template_by_name('asset_json_file')
-            qt_template = publisher.engine.get_template_by_name('resolve_asset_review_mov')
-            qt_template_secondary =  publisher.engine.get_template_by_name('resolve_asset_review_mov_secondary')
-            workfiles_template =  publisher.engine.get_template_by_name('nuke_asset_work')
-        
-        extra_templates = {
-                            'nuke_review_template': nuke_review_template,
-                            'temp_root_template': temp_root_template,
-                            'info_json_template': info_json_template,
-                            'review_process_json_template': review_process_json_template,
-                            'qt_template': qt_template,
-                            'qt_template_secondary': qt_template_secondary,
-                            'workfiles_template': workfiles_template,
-                            'alembic_template': alembic_json_template,
-                            'alembic_output_template': alembic_output_template,
-                            }
->>>>>>> 7168b74d
 
         return extra_templates
 
     def _apply_templates(self, item):
         '''
         Assign paths based on returns from _get_extra_templates and check path validity
-<<<<<<< HEAD
         
         :param item: the collector item for property assignment
         '''
@@ -1947,154 +1460,6 @@
 
         ### dev print ###
         # self.logger.warning(">>>>> info_json_file: %s" % json_properties['general_settings']['info_json_file'])
-
-=======
-        
-        :param item: the collector item for property assignment
-        '''
-        templates = item.properties['extra_templates']
-        resolve_fields = item.properties['resolve_fields']
-
-        temp_root = templates['temp_root_template'].apply_fields(resolve_fields)
-        copy_dir = resolve_fields.copy()
-        copy_dir.update( { "name": "slapComp" } )
-        workfiles_directory = templates['workfiles_template'].apply_fields( copy_dir )
-
-        fields = {}
-        nuke_review_file = templates['nuke_review_template'].apply_fields( fields )
-        review_process_json = templates['review_process_json_template'].apply_fields( fields )
-        alembic_json_template = templates['alembic_template'].apply_fields( fields )
-
-        job_file_dir = os.path.join( temp_root, "deadline", "submission" )
-
-        template_paths = {
-                            'temp_root': temp_root,
-                            'nuke_review_file': nuke_review_file,
-                            'review_process_json': review_process_json,
-                            'workfiles_directory': workfiles_directory,
-                            'alembic_template': alembic_json_template,
-                            'job_file_dir': job_file_dir,
-                            }
-        
-        for i in template_paths:
-            template_paths[i] = re.sub( "(\s+)", "-", template_paths[i] )
-        
-        return template_paths
-
-    def _get_existing_version(self, item):
-        '''
-        Search for existing version in SG and construct version naming
-        NOTE: This gets appended to the dictionary in set_version_data later
-
-        :param item: the collector item for property assignment
-        '''
-        publisher = self.parent
-
-        version_name = ""
-
-        # initial input and basic publisher name
-        path = item.properties['path']
-        is_sequence = len( item.properties['sequence_paths'] ) > 1
-        publish_name = publisher.util.get_publish_name(
-                                                        path,
-                                                        sequence=is_sequence
-                                                        )
-
-        # strip values separated by a . at the end of the name
-        while os.path.splitext(publish_name)[1]:
-            publish_name = os.path.splitext(publish_name)[0]
-
-        # check for version number and either apply it or v000
-        underscore_ver = ""
-        version_number = publisher.util.get_version_number(item.properties["path"])
-        if not version_number:
-            underscore_ver = "_v" + "".zfill(3)
-        else:
-            underscore_ver = "_v%s" % str(version_number).zfill(3)
-    
-        version_name = "%s%s" % ( publish_name, underscore_ver )
-
-        # search for version and return result
-        existing_version_data = [
-            ['project', 'is', {'type': 'Project','id': item.properties['project_info']['id']}],
-            ["code", "is", version_name]
-        ]
-        
-        existing_version = publisher.shotgun.find_one("Version", 
-                                                    existing_version_data,
-                                                    ["code"])
-
-        existing_version= {
-                            "version": existing_version,
-                            "version_number": version_number,
-                            "underscore_ver": underscore_ver,
-                            "version_name": version_name,
-                            "publish_name": publish_name,
-                            }
-
-        self.logger.debug("version_name: %s" % version_name)
-
-        return existing_version
-
-    def _get_process_review_settings(self, item):
-        '''
-        Locates a JSON file based on templates and converts it to a dictionary
-
-        :param item: the collector item for property assignment
-        '''
-        json_file = item.properties['template_paths'].get('review_process_json')
-
-        file_info = item.properties['fields']
-        extension = file_info["extension"].lower()
-
-        if extension in [ "mb", "ma" ] and item.properties.get('template').name == "maya_shot_outsource_work_file":
-            json_file = item.properties['template_paths'].get('alembic_template')
-
-        # self.logger.warning( ">>>>> review_process_json: %s" % json_file )
-
-        if not os.path.exists( json_file ):
-            raise Exception("Unable to read Json data from file: %s" % json_file)
-
-        file_content = open(json_file, "r")
-        file_str = file_content.read()
-        file_content.close()
-
-        json_data = json.loads(file_str)
-        
-        return json_data
-
-    def _json_properties(self, item):
-        '''
-        Collects and assigns properties to a dictionary that will be written to a JSON.
-        This JSON dictates the settings for Deadline jobs.
-
-        :param item: the collector item for property assignment
-        '''
-
-        json_properties = item.properties.get('review_process_json').copy()
-        templates = item.properties.get('extra_templates')
-        codecs = item.properties.get('codec_info')
-
-        # Render json
-        info_json_file = templates['info_json_template'].apply_fields( item.properties.get('resolve_fields') )
-        info_json_file = re.sub("(\s+)", "-", info_json_file)
-        json_properties['general_settings']['info_json_file'] = info_json_file
-
-        # Alembic json
-        alembic_json_file = templates['alembic_output_template'].apply_fields( item.properties.get('resolve_fields') )
-        alembic_json_file = re.sub("(\s+)", "-", alembic_json_file)
-        json_properties['general_settings']['alembic_json_file'] = alembic_json_file
-
-        # set primary or secondary
-        process_type = item.properties['step'].get('sg_review_process_type').lower()     
-
-        process_dict =  json_properties[process_type]
-        process_jobs = process_dict['processes']
-
-        ### dev print ###
-        # self.logger.warning(">>>>> info_json_file: %s" % json_properties['general_settings']['info_json_file'])
-        
->>>>>>> 7168b74d
         # collect values and append them to the appropriate settings dictionary
         for job in process_jobs:
             job_name = str(job)
@@ -2102,7 +1467,6 @@
             process_settings = current_process.get('process_settings') or {}
             nuke_settings = current_process.get('nuke_settings') or {}
             deadline_settings = current_process.get('deadline_settings') or {}
-<<<<<<< HEAD
 
             resolve_fields = item.properties.get('resolve_fields').copy()
             resolve_fields.update({'process': job_name})
@@ -2115,26 +1479,11 @@
                 review_script_path = item.properties['template_paths'].get('nuke_review_file')
 
             self.logger.info("%s using nuke template: %s" % (job_name, review_script_path))
-=======
-            
-            resolve_fields = item.properties.get('resolve_fields').copy()
-            resolve_fields.update({'name': job_name})
-
-            if process_settings.get('plugin_in_script') and item.properties['project_info'].get('sg_root'):
-                review_script_path = os.path.join( item.properties['project_info']['sg_root'][system_root_variable], 
-                                                process_settings['plugin_in_script'] )
-                review_script_path = os.path.normpath( review_script_path )
-            else:
-                review_script_path = item.properties['template_paths'].get('nuke_review_file')
-                
-            self.logger.info( "%s using nuke template: %s" % (job_name, review_script_path) )
->>>>>>> 7168b74d
 
             process_codec = nuke_settings.get('quicktime_codec').get('id')
             if not process_codec and process_codec != 0:
                 raise Exception("Missing Quicktime Codec id in procesing_review_settings.json")
 
-<<<<<<< HEAD
             quicktime_codec = next((i for i in codecs if i['id'] == process_codec), None)
 
             review_output = templates['qt_template_secondary'].apply_fields(resolve_fields)
@@ -2157,29 +1506,6 @@
             version_name = item.properties['version_data'].get('code')
             basename = "%s_%s" % (version_name, job_name)
             variable_path = os.path.join(dirname, basename)
-=======
-            quicktime_codec = next( ( i for i in codecs if i['id'] == process_codec ), None )
-
-            review_output = templates['qt_template_secondary'].apply_fields(resolve_fields)
-            
-            output_root = os.path.split(review_output)[0]
-            output_main = os.path.split(review_output)[1]
-            output_ext = process_settings.get('output_file_ext') or os.path.splitext(review_output)[1]
-            
-            # set temp_root here because it's used in a lot of places
-            temp_root = item.properties['template_paths'].get('temp_root')
-
-            dl_root = os.path.join( temp_root, "deadline" )
-            nuke_out_root = os.path.join( dl_root, "%s_%s.nk" )
-            nuke_out_script = nuke_out_root % ( re.sub("(\s+)", "-", item.properties.get('version_data')['code']), job_name )
-
-            # check for .job file root and create it if missing
-            dirname = os.path.join( temp_root, "deadline", job_name)
-
-            version_name = item.properties['version_data'].get('code')
-            basename = "%s_%s" % (version_name, job_name)
-            variable_path = os.path.join( dirname, basename )
->>>>>>> 7168b74d
 
             job_info_file = "%s_job_info.job" % variable_path
             plugin_info_file = "%s_plugin_info.job" % variable_path
@@ -2190,7 +1516,6 @@
             user = item.properties['user_info'].get('login')
             vendor = item.properties['vendor']
             script_file = json_properties['general_settings']['script_file']
-<<<<<<< HEAD
             postfix_file = json_properties['general_settings'].get('postfix_file')
             sg_temp_root = temp_root.replace("\\", "/")
 
@@ -2200,16 +1525,6 @@
                 current_process['nuke_settings'].update({
                     "camera_switch": {"which": camera_switch},
                 })
-=======
-            sg_temp_root = temp_root.replace("\\", "/")
-
-            # nuke_settings from item info
-            camera_switch = item.properties['camera'].get('sg_pump_incoming_transform_switch')
-            if not item.properties['process_plugin_info'].get('outsource'):
-                current_process['nuke_settings'].update( {
-                                                            "camera_switch": { "which": camera_switch },
-                                                        } )
->>>>>>> 7168b74d
 
             # plugin_in_script = review_script_path.replace("\\", "/")
             plugin_out_script = nuke_out_script
@@ -2217,11 +1532,7 @@
             burnin_enabled = item.properties['project_info'].get('sg_review_burn_in')
 
             # deadline_settings from item info
-<<<<<<< HEAD
             batch_name = (item.properties['version_data']['code'] + "_submit") or ""
-=======
-            batch_name =  (item.properties['version_data']['code'] + "_submit") or ""
->>>>>>> 7168b74d
             job_name = ("%s_%s" % (item.properties['version_data']['code'], job_name)) or ""
             content_output_file = output_main or ""
             content_output_file_total = output_main or ""
@@ -2239,13 +1550,8 @@
             if frame_range:
                 head_in = int(frame_range.split('-')[0])
                 tail_out = int(frame_range.split('-')[-1])
-<<<<<<< HEAD
 
             slate_range = "%s-%s" % ((head_in - slate_frames), tail_out)
-=======
-            
-            slate_range = "%s-%s" % ( ( head_in - slate_frames ), tail_out )
->>>>>>> 7168b74d
 
             set_software = item.properties['set_software'] or {}
             item_software = item.properties['set_software'].get('products')
@@ -2254,7 +1560,6 @@
             if item_software == "Maya" and item.properties['step']['id'] == 4:
                 publish_file_type = "Alembic Cache"
 
-<<<<<<< HEAD
             current_process['process_settings'].update({
                 "plugin_name": item_software,
                 "plugin_path": set_software[system_path_variable],
@@ -2315,80 +1620,10 @@
             #                                 'first': head_in,
             #                                 'last': tail_out,
             #                                 } 
-=======
-            current_process['process_settings'].update( {  
-                                        "plugin_name": item_software,
-                                        "plugin_path": set_software[system_path_variable],
-                                        "plugin_version": set_software['version_names'],
-                                        "review_output": review_output,
-                                        "user": user,
-                                        "vendor": vendor,
-                                        "script_file": script_file,
-                                        "sg_temp_root": sg_temp_root,
-                                        } )
-
-            # General Nuke Settings
-            current_process['nuke_settings'].update( {
-                                        # "format": output_format,
-                                        "plugin_in_script": review_script_path,
-                                        "format": camera_format,
-                                        "quicktime_codec": quicktime_codec,
-                                        # "camera_switch": { "which": camera_switch },
-                                        "plugin_out_script": plugin_out_script,
-                                        "slate_enabled": slate_enabled,
-                                        "burnin_enabled": burnin_enabled,
-                                        # "main_transform_switch": main_transform_switch,
-                                        } )
-
-            ### Node-specific Nuke Settings ###
-            # General Script Settings
-            current_process['nuke_settings']
-
-            # Main Read
-            file_type = str( os.path.splitext( item.properties['padded_file_name'] )[-1] )
-
-            if current_process['nuke_settings'].get('main_read'):
-                current_process['nuke_settings']['main_read'].update( {
-                                            'file': item.properties['padded_file_name'],
-                                            'first': head_in,
-                                            'last': tail_out,
-                                            'raw': file_type.lower() not in ['jpg', 'jpeg'],
-                                            'colorspace': 'sRGB',
-                                            } )
-            else:
-                current_process['nuke_settings']['main_read'] = {
-                                            'file': item.properties['padded_file_name'],
-                                            'first': head_in,
-                                            'last': tail_out,
-                                            'raw': file_type.lower() not in ['jpg', 'jpeg'],
-                                            'colorspace': 'sRGB',
-                                            }
-
-            # alternate main_read setup for slap_comps
-            if item.properties.get('sg_slap_comp'):
-
-                if item.properties['entity_info'].get("main_plate"):
-                   
-                    main_plate = item.properties['entity_info'].get("main_plate")
-                    plate_path = main_plate['path'].get(system_root_variable).replace("\\","/")
-
-                    current_process['nuke_settings']['main_read'].update( {
-                                            'file': plate_path,
-                                            'first': head_in,
-                                            'last': tail_out,
-                                            } )
-
-                    current_process['nuke_settings']['slap_read'] = {
-                                            'file': item.properties['padded_file_name'],
-                                            'first': head_in,
-                                            'last': tail_out,
-                                            } 
->>>>>>> 7168b74d
 
             # Shot CCC
             shot_ccc_file = ""
             shot_ccc = item.properties['entity_info'].get('sg_shot_ccc')
-<<<<<<< HEAD
             if shot_ccc is not None:
                 shot_ccc_file = shot_ccc.get(system_root_variable).replace("\\", "/")
 
@@ -2445,53 +1680,11 @@
             ### SLATE Group ###
             # Vendor
             set_vendor = item.properties.get('vendor')
-=======
-            if shot_ccc != None:
-                shot_ccc_file = shot_ccc.get(system_root_variable).replace("\\", "/")
-            current_process['nuke_settings']['shot_ccc'] = {
-                                        'read_from_file': True,
-                                        'file': shot_ccc_file,
-                                        'disable': shot_ccc_file == "",
-                                        }
-            # Shot Cube
-            vfield_file = ""
-            vfield = item.properties['entity_info'].get('sg_shot_lut')
-            if vfield != None:
-                vfield_file = vfield.get(system_root_variable).replace("\\", "/")
-            current_process['nuke_settings']['main_lut'] = {
-                                        'vfield_file': vfield_file,
-                                        'disable': vfield_file == "",
-                                        }
-
-            
-            main_transform_switch = current_process['nuke_settings'].get('main_transform_switch')
-            if main_transform_switch:
-                main_transform_switch = main_transform_switch['which']
-
-                current_process['nuke_settings']['main_transform_switch'] = {
-                                                                            'which': slap_switch
-                                                                            }
-
-            #### SLAP BLOCK ####
-            # Slap Switch
-            slap_switch = 0
-            if item.properties.get('sg_slap_comp'):
-                slap_switch = 1
-
-                current_process['nuke_settings']['slap_switch'] = {
-                                                                    'which': slap_switch
-                                                                    }
-
-            ### SLATE Group ###
-            # Vendor
-            set_vendor = item.properties.get('vendor') 
->>>>>>> 7168b74d
             if not set_vendor:
                 set_vendor = item.properties['user_info'].get('name')
 
             # Slate Node
             current_process['nuke_settings']['SSVFX_SLATE'] = {
-<<<<<<< HEAD
                 'show': item.properties['project_info'].get('name'),
                 'shot': item.properties['entity_info'].get('code'),
                 'version': version_name,
@@ -2526,42 +1719,6 @@
 
         process_dict['project_info'] = {i: item.properties['project_info'][i] for i in item.properties['project_info']
                                         if i != 'formats'}
-=======
-                                                            'show': item.properties['project_info'].get('name'),
-                                                            'shot': item.properties['entity_info'].get('code'),
-                                                            'version': version_name,
-                                                            'vendor': set_vendor,
-                                                            'lens': item.properties['entity_info'].get('sg_lens_info'),
-                                                            'notes': None,
-                                                            # 'format': None,
-                                                            }
-
-            ### OUTPUT ###
-            current_process['nuke_settings']['main_write'] = {
-                                                                'file': review_output.replace('\\','/'),
-                                                                }
-
-            # self.logger.warning(">>>>> department: %s" % item.properties['step'].get('sg_department'))
-            
-            current_process['deadline_settings'].update( {
-                                        "batch_name": batch_name,
-                                        "job_name": job_name,
-                                        "output_file": content_output_file,
-                                        "output_file_ext": "",#content_output_file_ext,
-                                        "content_output_file_total": content_output_file_total,
-                                        "output_root": content_output_root,
-                                        "publish_file_type": publish_file_type,
-                                        "frame_range": slate_range,
-                                        "job_dependencies": job_dependencies,
-                                        "job_info_file": job_info_file,
-                                        "plugin_info_file": plugin_info_file,
-                                        "department": item.properties['step'].get('sg_department'),
-                                        } )
-
-            # self.logger.warning(">>>>> job_info_file: %s" % job_info_file)
-
-        process_dict['project_info'] = { i: item.properties['project_info'][i] for i in item.properties['project_info'] if i != 'formats' }
->>>>>>> 7168b74d
 
         # Re-compile step, task, camera, and entity info into a single dictionary
         process_dict['entity_info'] = {}
@@ -2577,15 +1734,9 @@
         for key in item.properties['camera']:
             i = str(key)
             process_dict['entity_info'][i] = item.properties['camera'][i]
-<<<<<<< HEAD
         process_dict['entity_info'].update({
             "copy_destination": item.properties['template_paths'].get('workfiles_directory')
         })
-=======
-        process_dict['entity_info'].update( { 
-            "copy_destination": item.properties['template_paths'].get('workfiles_directory') 
-            } )
->>>>>>> 7168b74d
 
         # as a quick final step just append the primary/secondary process dictionary to the item properties
         item.properties['process_dict'] = process_dict
@@ -2600,7 +1751,6 @@
         '''
         # default field
         search_fields = [
-<<<<<<< HEAD
             "entity",
         ]
 
@@ -2615,27 +1765,10 @@
             'step.Step.sg_review_process_type',
             'step.Step.entity_type',
         ])
-=======
-                        "entity",
-                        ]
-        
-        # step fields
-        search_fields.extend( [
-                            "step.Step.id",
-                            "step.Step.code",
-                            'step.Step.sg_department',
-                            'step.Step.sg_publish_to_shotgun', 
-                            'step.Step.sg_version_for_review', 
-                            'step.Step.sg_slap_comp', 
-                            'step.Step.sg_review_process_type', 
-                            'step.Step.entity_type',
-                            ])
->>>>>>> 7168b74d
 
         # entity fields
         entity_type = curr_fields['type']
         if entity_type == "Shot":
-<<<<<<< HEAD
             search_fields.extend([
                 "entity.Shot.code",
                 "entity.Shot.id",
@@ -2694,65 +1827,4 @@
                 "entity.Asset.sg_latest_client_version"
             ])
 
-        return search_fields
-=======
-            search_fields.extend( [
-                                "entity.Shot.code",
-                                "entity.Shot.id",
-                                "entity.Shot.type",
-                                "entity.Shot.description",
-                                "entity.Shot.created_by",
-                                "entity.Shot.sg_episode",
-                                "entity.Shot.sg_shot_lut",
-                                "entity.Shot.sg_shot_audio",
-                                "entity.Shot.sg_status_list",
-                                "entity.Shot.sg_project_name",
-                                "entity.Shot.sg_plates_processed_date",
-                                "entity.Shot.sg_shot_lut",
-                                "entity.Shot.sg_shot_ocio",
-                                "entity.Shot.sg_without_ocio",
-                                "entity.Shot.sg_head_in",
-                                "entity.Shot.sg_tail_out",
-                                "entity.Shot.sg_lens_info",
-                                "entity.Shot.sg_plate_proxy_scale",
-                                "entity.Shot.sg_frame_handles",
-                                "entity.Shot.sg_shot_ccc",
-                                "entity.Shot.sg_seq_ccc",
-                                "entity.Shot.sg_vfx_work",
-                                "entity.Shot.sg_scope_of_work",
-                                "entity.Shot.sg_editorial_notes",
-                                "entity.Shot.sg_sequence"
-                                "entity.Shot.sg_main_plate",
-                                "entity.Shot.sg_latest_version",
-                                "entity.Shot.sg_latest_client_version",
-                                "entity.Shot.sg_gamma",
-                                "entity.Shot.sg_target_age",
-                                "entity.Shot.sg_shot_transform",
-                                "entity.Shot.sg_main_plate_camera",
-                                "entity.Shot.sg_main_plate_camera.Camera.code",
-                                "entity.Shot.sg_main_plate_camera.Camera.sg_format_width",
-                                "entity.Shot.sg_main_plate_camera.Camera.sg_format_height",
-                                "entity.Shot.sg_main_plate_camera.Camera.sg_pixel_aspect_ratio",
-                                "entity.Shot.sg_main_plate_camera.Camera.sg_pump_incoming_transform_switch",
-                                ])
-                                
-        elif entity_type == "Asset":
-            search_fields.extend( [
-                                "entity.Asset.code",
-                                "entity.Asset.id",
-                                "entity.Asset.type",
-                                "entity.Asset.description",
-                                "entity.Asset.created_by",
-                                "entity.Asset.sg_status_list",
-                                "entity.Asset.sg_head_in",
-                                "entity.Asset.sg_tail_out",
-                                "entity.Asset.sg_lens_info",
-                                "entity.Asset.sg_vfx_work",
-                                "entity.Asset.sg_scope_of_work",
-                                "entity.Asset.sg_editorial_notes",
-                                "entity.Asset.sg_latest_version",
-                                "entity.Asset.sg_latest_client_version"
-                                ])
-
-        return search_fields
->>>>>>> 7168b74d
+        return search_fields