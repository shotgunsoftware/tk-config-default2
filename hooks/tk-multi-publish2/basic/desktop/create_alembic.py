# Copyright (c) 2017 Shotgun Software Inc.
# 
# CONFIDENTIAL AND PROPRIETARY
# 
# This work is provided "AS IS" and subject to the Shotgun Pipeline Toolkit 
# Source Code License included in this distribution package. See LICENSE.
# By accessing, using, copying or modifying this work you indicate your 
# agreement to the Shotgun Pipeline Toolkit Source Code License. All rights 
# not expressly granted therein are reserved by Shotgun Software Inc.

import os
import re
import pprint
import json
import sgtk
import traceback
from sgtk.util.filesystem import copy_file, ensure_folder_exists
from thinkbox.deadline import deadline_manager3

# find SSVFX/Deadline plugins
log = sgtk.LogManager.get_logger(__name__)
eng = sgtk.platform.current_engine()

<<<<<<< HEAD
=======
try:
    ssvfx_script_path = ""#C:\\Users\\shotgunadmin\\Scripts\\Pipeline\\ssvfx_scripts"
    if "SSVFX_PIPELINE_DEV" in os.environ.keys():
        pipeline_root = os.environ["SSVFX_PIPELINE_DEV"]
        ssvfx_script_path = os.path.join(pipeline_root,"Pipeline\\ssvfx_scripts")
    else:
        if "SSVFX_PIPELINE" in os.environ.keys():
            pipeline_root =  os.environ["SSVFX_PIPELINE"]
            ssvfx_script_path = os.path.join(pipeline_root,"Pipeline\\ssvfx_scripts")
            if os.path.exists(ssvfx_script_path):
                pass
            else:
                log.debug("!!!!!! Could not find %s" %(ssvfx_script_path,))
            log.debug("Found env var path: %s" %(ssvfx_script_path,))
        else:
            log.debug("SSVFX_PIPELINE not in env var keys. Using explicit")
            pipeline_root = "\\\\10.80.8.252\\VFX_Pipeline"
            ssvfx_script_path = os.path.join(pipeline_root,"Pipeline\\ssvfx_scripts")

    sys.path.append(ssvfx_script_path)
    from thinkbox.deadline import deadline_manager3
    from shotgun import shotgun_utilities
except Exception as err:
    raise Exception("Could not load on of the studio modules: %s" % err)

>>>>>>> 7168b74d
HookBaseClass = sgtk.get_hook_baseclass()


class CreateAlembicPlugin(HookBaseClass):
    """
    Plugin for sending quicktimes and images to shotgun for review.
    """

    @property
    def icon(self):
        """
        Path to an png icon on disk
        """

        # look for icon one level up from this hook's folder in "icons" folder
        return os.path.join(
            self.disk_location,
            "icons",
            "alembic.png"
        )

    @property
    def name(self):
        """
        One line display name describing the plugin
        """
        return "Create Alembic with Deadline"

    @property
    def description(self):
        """
        Verbose, multi-line description of what the plugin does. This can
        contain simple html for formatting.
        """
        return """
        Send a job to create the alembic of a given 3D file.<br><br>

        An <b>Alembic</b> Published File entry will be created in Shotgun and linked to the given Task/Entity
        """

    @property
    def settings(self):
        """
        Dictionary defining the settings that this plugin expects to recieve
        through the settings parameter in the accept, validate, publish and
        finalize methods.

        A dictionary on the following form::

            {
                "Settings Name": {
                    "type": "settings_type",
                    "default": "default_value",
                    "description": "One line description of the setting"
            }

        The type string should be one of the data types that toolkit accepts as
        part of its environment configuration.
        """
        return {
            "File Extensions": {
                "type": "str",
                "default": "mb, ma",
                "description": "File Extensions of files to include"
            },
            "Upload": {
                "type": "bool",
                "default": True,
                "description": "Upload content to Shotgun?"
            },
            "Link Local File": {
                "type": "bool",
                "default": True,
                "description": "Should the local file be referenced by Shotgun"
            },

        }

    @property
    def item_filters(self):
        """
        List of item types that this plugin is interested in.

        Only items matching entries in this list will be presented to the
        accept() method. Strings can contain glob patters such as *, for example
        ["maya.*", "file.maya"]
        """

        # we use "video" since that's the mimetype category.
        return ["file.maya"]

    def accept(self, settings, item):
        """
        Method called by the publisher to determine if an item is of any
        interest to this plugin. Only items matching the filters defined via the
        item_filters property will be presented to this method.

        A publish task will be generated for each item accepted here. Returns a
        dictionary with the following booleans:

            - accepted: Indicates if the plugin is interested in this value at
                all. Required.
            - enabled: If True, the plugin will be enabled in the UI, otherwise
                it will be disabled. Optional, True by default.
            - visible: If True, the plugin will be visible in the UI, otherwise
                it will be hidden. Optional, True by default.
            - checked: If True, the plugin will be checked in the UI, otherwise
                it will be unchecked. Optional, True by default.

        :param settings: Dictionary of Settings. The keys are strings, matching
            the keys returned in the settings property. The values are `Setting`
            instances.
        :param item: Item to process

        :returns: dictionary with boolean keys accepted, required and enabled
        """
        accept = {"accepted": False}

        if 'fields' not in item.properties.keys():
<<<<<<< HEAD
            return accept

        if 'template' not in item.properties.keys():
            return accept

        file_info = item.properties['fields']
        extension = file_info["extension"].lower()

        valid_extensions = [ext.strip().lstrip(".") for ext in settings["File Extensions"].value.split(",")]
=======
            return accept

        if 'template' not in item.properties.keys():
            return accept

        file_info = item.properties['fields']
        extension = file_info["extension"].lower()

        valid_extensions = [ ext.strip().lstrip(".") for ext in settings["File Extensions"].value.split(",") ]
>>>>>>> 7168b74d

        if extension not in valid_extensions:
            self.logger.debug(
                "%s is not in the valid extensions list for Version creation" %
                (extension,)
            )
            return accept

        else:
            accept = {"accepted": True}

        # test for appropriate outsource_root template
        template = item.properties.get('template')

        if template:
<<<<<<< HEAD
            self.logger.debug("Associated template is: %s" % (template.name))
            if template.name == "maya_shot_outsource_work_file":
                accept = {"accepted": True}

=======
            self.logger.debug("Associated template is: %s" %(template.name))
            if template.name == "maya_shot_outsource_work_file":
                accept = {"accepted": True}


>>>>>>> 7168b74d
        return accept

    def validate(self, settings, item):
        """
        Validates the given item to check that it is ok to publish.

        Returns a boolean to indicate validity.

        :param settings: Dictionary of Settings. The keys are strings, matching
            the keys returned in the settings property. The values are `Setting`
            instances.
        :param item: Item to process

        :returns: True if item is valid, False otherwise.
        """
        publisher = self.parent

        if not item.context.task:
            raise Exception("Need task info!")

        if not item.description:
            raise Exception("Need to fill in description detailing submitted work!")

        ### PUBLISH FILE VALIDATION ###
        project_info = item.properties.get("project_info")
        if not project_info['local_storage']:
            self.logger.warning(
                "No local storage defined - this may be required for future processes such as publishing files")
        else:
            self.logger.info("Local storage: %s" % (project_info['local_storage']))

        if not item.properties.get("step"):
            self.review_process = publisher.shotgun.find("Step",
                                                         [['id', 'is', item.context.step['id']]],
                                                         item.properties["step_fields"])
        else:
            self.review_process = item.properties.get("step")

        if item.properties.fields:
            maya_shot_cache_alembic_abc = publisher.engine.get_template_by_name(
                'maya_shot_cache_alembic_abc').apply_fields(item.properties.fields)
            self.logger.info("Caching to: %s" % (maya_shot_cache_alembic_abc))
            item.properties['maya_shot_cache_alembic_abc'] = maya_shot_cache_alembic_abc

        # We allow the information to be pre-populated by the collector or a
        # base class plugin. They may have more information than is available
        # here such as custom type or template settings.
        publish_type = "Alembic Cache"  # item.to_dict()['type_display']
        publish_path = maya_shot_cache_alembic_abc
        publish_code = os.path.split(maya_shot_cache_alembic_abc)[1]
        publish_name = re.sub(r".abc$", "", self.get_publish_name(settings, item, output_path=item.properties[
            'maya_shot_cache_alembic_abc']))

        # Note the name, context, and path *must* match the values supplied to
        # register_publish in the publish phase in order for this to return an
        # accurate list of previous publishes of this file.

        publishes = self.test_conflicting_publishes(
            publish_path,
            publish_name)

        if publishes:
            conflict_info = (
                    "If you continue, these conflicting publishes will no "
                    "longer be available to other users via the loader:<br>"
                    "<pre>%s</pre>" % (pprint.pformat(publishes),)
            )
            self.logger.warning(
                "Found %s conflicting publishes in Shotgun" % (len(publishes),),
                extra={
                    "action_show_more_info": {
                        "label": "Show Conflicts",
                        "tooltip": "Show conflicting publishes in Shotgun",
                        "text": conflict_info
                    }
                }
            )
            return False

        self.logger.info("A Publish will be created in Shotgun and linked to:")
        self.logger.info("  %s" % (maya_shot_cache_alembic_abc,))

        # gather remaining publish data
        temp_root_template = publisher.engine.get_template_by_name("temp_shot_root")
        temp_root = temp_root_template.apply_fields(item.properties.fields)
        self.test_template(item, temp_root, 'temp_root')

        item.properties['publish_name'] = publish_name
        item.properties['publish_type'] = publish_type
        item.properties['publish_path'] = publish_path
        try:
            item.properties['publish_task_id'] = item.context.task['id']
            self.logger.warning('publish task id: %s' % item.properties['publish_task_id'])
        except Exception as e:
            self.logger.warning(str(e))

        #### ALEMBIC-SPECIFIC VALIDATION/FILE GENERATION ###
        # refine JSON values and generate .job files for Deadline
        json_properties = item.properties.get('json_properties')

        process_type = item.properties['step'].get('sg_review_process_type').lower()
        process_dict = json_properties[process_type]
        json_path = json_properties['general_settings']['alembic_json_file']

        if not json_path:
            raise Exception("Missing path to deadline json file")

        # update values for alembic render
        plugin_info_file = None
        job_info_file = None
        for process in process_dict['processes']:
            alembic_process = process_dict['processes'][process]
            # process settings
            alembic_process['process_settings']['review_output'] = publish_path
            alembic_process['process_settings']['plugin_name'] = "MayaBatch"

            # deadline_settings
            alembic_process['deadline_settings']['output_file'] = publish_code
            alembic_process['deadline_settings']['content_output_file_total'] = publish_path
            alembic_process['deadline_settings']['output_root'] = os.path.dirname(publish_path)
            alembic_process['deadline_settings']['frame_range'] = "%s-%s" % (
            item.properties['entity_info']['sg_head_in'], item.properties['entity_info']['sg_tail_out'])

            plugin_info_file = alembic_process['deadline_settings']['plugin_info_file']
            job_info_file = alembic_process['deadline_settings']['job_info_file']

        item.properties['alembic_job_files'] = {
            "plugin_info_file": plugin_info_file,
            "job_info_file": job_info_file,
        }

        # create json storage dir
        if not os.path.exists(os.path.dirname(json_path)):
            os.makedirs(os.path.dirname(json_path))

        # create alembic output dir
        if not os.path.exists(os.path.dirname(publish_path)):
            os.makedirs(os.path.dirname(publish_path))

        self.logger.warning(">>>>> writing to json file: %s" % json_path)

        file_write = open(json_path, "w+")
        json_data = json.dumps(process_dict, sort_keys=False,
                               indent=4, separators=(',', ': '), default=str)
        file_write.write(json_data)
        file_write.flush()
        file_write.close()

        self.gather_job_info(process_dict)
        self.gather_plugin_info(process_dict)

        if not (job_info_file and plugin_info_file):
            if not job_info_file:
                raise Exception("Missing job info file")
            else:
                raise Exception("Missing plugin info file")

        # for i in item.properties:
        #     self.logger.warning(">>>>> %s: %s" % ( i, item.properties[i] ) )

        #### ALEMBIC-SPECIFIC VALIDATION/FILE GENERATION ###
        # refine JSON values and generate .job files for Deadline
        json_properties = item.properties.get('json_properties')

        process_type = item.properties['step'].get('sg_review_process_type').lower()        
        process_dict =  json_properties[process_type]
        json_path = json_properties['general_settings']['alembic_json_file']

        if not json_path:
            raise Exception( "Missing path to deadline json file" )

        # update values for alembic render
        plugin_info_file = None
        job_info_file = None
        for process in process_dict['processes']:
            alembic_process = process_dict['processes'][process]
            # process settings
            alembic_process['process_settings']['review_output'] = publish_path
            alembic_process['process_settings']['plugin_name'] = "MayaBatch"

            # deadline_settings
            alembic_process['deadline_settings']['output_file'] = publish_code
            alembic_process['deadline_settings']['content_output_file_total'] = publish_path
            alembic_process['deadline_settings']['output_root'] = os.path.dirname( publish_path )
            alembic_process['deadline_settings']['frame_range'] = "%s-%s" % ( item.properties['entity_info']['sg_head_in'], item.properties['entity_info']['sg_tail_out'] )

            plugin_info_file = alembic_process['deadline_settings']['plugin_info_file']
            job_info_file = alembic_process['deadline_settings']['job_info_file']

        item.properties['alembic_job_files'] = {
                                                "plugin_info_file": plugin_info_file,
                                                "job_info_file": job_info_file,
                                                }

        # create json storage dir
        if not os.path.exists( os.path.dirname( json_path ) ):
            os.makedirs( os.path.dirname( json_path ) )

        # create alembic output dir
        if not os.path.exists( os.path.dirname( publish_path ) ):
            os.makedirs( os.path.dirname( publish_path ) )


        self.logger.warning(">>>>> writing to json file: %s" % json_path)

        file_write = open( json_path, "w+" )
        json_data = json.dumps(process_dict, sort_keys=False,
                                indent=4, separators=(',', ': '), default=str)
        file_write.write(json_data)
        file_write.flush()
        file_write.close()

        self.gather_job_info( process_dict )
        self.gather_plugin_info( process_dict )

        if not ( job_info_file and plugin_info_file ):
            if not job_info_file:
                raise Exception( "Missing job info file" )
            else:
                raise Exception( "Missing plugin info file" )

        # for i in item.properties:
        #     self.logger.warning(">>>>> %s: %s" % ( i, item.properties[i] ) )

        return True

    def publish(self, settings, item):
        """
        Executes the publish logic for the given item and settings.
        
        :param settings: Dictionary of Settings. The keys are strings, matching
            the keys returned in the settings property. The values are `Setting`
            instances.
        :param item: Item to process
        """

        publisher = self.parent

        info_files = item.properties['alembic_job_files']
<<<<<<< HEAD

        self.dm = deadline_manager3.DeadlineManager3()
        # deadline_submission = self.dm.get_dl_cmd("%s %s %s" % (draft_info['job_info_file'], draft_info['plugin_info_file'], item.properties['path']))
        self.dm.get_dl_cmd(
            "%s %s %s" % (info_files.get('job_info_file'), info_files.get('plugin_info_file'), item.properties['path']))

        maya_shot_work = publisher.engine.get_template_by_name('maya_shot_work')
        self._copy_outsource_to_work(item, maya_shot_work)

        self.publish_file_publish(item)

        self.logger.info("Published Alembic Cache to SG")

=======
        
        self.dm = deadline_manager3.DeadlineManager3()
        # deadline_submission = self.dm.get_dl_cmd("%s %s %s" % (draft_info['job_info_file'], draft_info['plugin_info_file'], item.properties['path']))
        self.dm.get_dl_cmd( "%s %s %s" % ( info_files.get('job_info_file'), info_files.get('plugin_info_file'), item.properties['path'] ) )

        maya_shot_work = publisher.engine.get_template_by_name('maya_shot_work')
        self._copy_outsource_to_work( item, maya_shot_work )

        self.publish_file_publish( item )


        self.logger.info( "Published Alembic Cache to SG" )
    
>>>>>>> 7168b74d
    def finalize(self, settings, item):
        """
        Execute the finalization pass. This pass executes once all the publish
        tasks have completed, and can for example be used to version up files.

        :param settings: Dictionary of Settings. The keys are strings, matching
            the keys returned in the settings property. The values are `Setting`
            instances.
        :param item: Item to process
        """

        pass

    def get_publish_template(self, settings, item):
        """
        Get a publish template for the supplied settings and item.

        :param settings: This plugin instance's configured settings
        :param item: The item to determine the publish template for

        :return: A template representing the publish path of the item or
            None if no template could be identified.
        """

        return item.get_property("publish_template")

    def get_publish_name(self, settings, item, output_path=None):
        """
        Get the publish name for the supplied settings and item.

        :param settings: This plugin instance's configured settings
        :param item: The item to determine the publish name for

        Uses the path info hook to retrieve the publish name.
        """
        # publish name explicitly set or defined on the item
        publish_name = item.get_property("publish_name")
        if publish_name:
            return publish_name

        # fall back to the path_info logic
        publisher = self.parent
        path = item.properties.path
        if output_path:
            path = output_path

        if "sequence_paths" in item.properties:
            # generate the name from one of the actual files in the sequence
            name_path = item.properties.sequence_paths[0]
            is_sequence = True
        else:
            name_path = path
            is_sequence = False

        return publisher.util.get_publish_name(
            name_path,
            sequence=is_sequence
        )

    def test_template(self, item, template, property_key, exists=False):
        """
        Test to see if the template was found and raise error if not
        :param: property_key (str) Template name from project
        :param: exists (bool) T/F to see if path exists
        """
        if not template:
            raise Exception("Could not resolve the ouput path for %s!" % (property_key,))
        else:
            if exists:
                if not os.path.exists(template):
                    raise Exception("Path doesn't exist %s!" % (property_key,))
            if property_key:
                item.properties[property_key] = template
                self.logger.info("Template: %s - %s" % (property_key, template))
                return template

    def test_conflicting_publishes(self, publish_path, publish_name):

        publisher = self.parent
        publish_match = None
        self.logger.warning("Testing for existing Alembics with same name/path")

        publish_filters = [
            ["published_file_type", "is", {"type": "PublishedFileType", "id": 5}],
            ["name", "is", publish_name]
        ]

        publish_fields = [
            "path",
            "code",
            "entity",
            "name",
        ]

        published_files = publisher.shotgun.find("PublishedFile",
                                                 publish_filters,
                                                 publish_fields
                                                 )

        if published_files:
            publish_match = next((pub for pub in published_files if (
                        pub['name'] == publish_name and sgtk.util.ShotgunPath.normalize(
                    pub['path']['local_path_windows']) == sgtk.util.ShotgunPath.normalize(publish_path))), None)

        return publish_match

    def _copy_outsource_to_work(self, item, template):

        # work_template = item.properties.get("work_template")
        # if not work_template:
        if not template:
            self.logger.debug(
                "No workfiles template set on the item. "
                "Skipping copy file to publish location."
            )
            return

        if not item.properties.get('fields'):
            self.logger.debug(
                "No item fields supplied from collector."
                "Cannot resolve template paths."
            )
            return

        # copy the outsource files to the work location
        # by default, the path that was collected for publishing
        outsource_file = item.properties['path']
<<<<<<< HEAD
        work_file = template.apply_fields(item.properties['fields'])
=======
        work_file = template.apply_fields( item.properties['fields'] )
>>>>>>> 7168b74d

        # copy the file
        try:
            work_folder = os.path.dirname(work_file)
            ensure_folder_exists(work_folder)
            copy_file(outsource_file, work_file)
        except Exception:
            raise Exception(
                "Failed to copy outsource file from '%s' to '%s'.\n%s" %
                (outsource_file, work_file, traceback.format_exc())
            )

        self.logger.debug(
            "Copied work file '%s' to work file '%s'." %
            (outsource_file, work_file)
<<<<<<< HEAD
        )
=======
        )        
>>>>>>> 7168b74d

    def gather_job_info(self, info_dict):
        """
        Sets up the deadline job info 

        :param info_dict: loaded data for the content that will inform all relevant requirements
        """

        # Collect basic JSON components to simplify organizing 
        project_info = info_dict['project_info']
        entity_info = info_dict['entity_info']
<<<<<<< HEAD
        processes_dict = info_dict.get('processes')
=======
        processes_dict =  info_dict.get('processes')
>>>>>>> 7168b74d

        # loop through processes to set up appropriate values for job file
        for i in processes_dict:
            key = str(i)
            if not processes_dict[key]:
                continue

            process_settings = processes_dict[key]['process_settings']
            deadline_settings = processes_dict[key]['deadline_settings']

            job_info_file = deadline_settings.get('job_info_file')
            if not job_info_file:
                self.logger.warning("No job_info_file found!")
                break
<<<<<<< HEAD
            if not os.path.exists(os.path.dirname(job_info_file)):
                os.makedirs(os.path.dirname(job_info_file))
=======
            if not os.path.exists( os.path.dirname( job_info_file ) ):
                os.makedirs( os.path.dirname( job_info_file ) )
>>>>>>> 7168b74d

            # set output locations
            output_filename = deadline_settings['output_file']
            output_directory = deadline_settings['output_root']
            if deadline_settings.get('job_dependencies'):
                output_filename = deadline_settings['output_file']
                output_directory = deadline_settings['output_root']

            basic_job_info = dict(
<<<<<<< HEAD
                BatchName=deadline_settings['batch_name'],
                OnJobComplete="Nothing",
                Plugin=process_settings['plugin_name'],
                MachineLimit=deadline_settings['machine_limit'],
                ConcurrentTasks=deadline_settings['concurrent_task'],
                ChunkSize=deadline_settings['chunk_size'],
                Department=deadline_settings.get('department'),
                Group=deadline_settings.get('group'),
                Priority=deadline_settings['priority'],
                Name=deadline_settings['job_name'],
                OutputFilename0=output_filename,
                OutputDirectory0=output_directory,
                Pool=deadline_settings['primary_pool'],
                SecondaryPool=deadline_settings['secondary_pool'],
                UserName=process_settings['user'],
                Frames=deadline_settings['frame_range'],
                ExtraInfo0=project_info['name'],
            )

            job_extra_info = dict(
                ProjectID=project_info['id'],
                ProjectName=project_info['name'],
                ContentType=info_dict['entity_info']['type'],
                ContentID=entity_info['id'],
                PublishFileType=deadline_settings['publish_file_type'],
                ProcessType=key,
                CreateVersion=process_settings['create_version'],
                UpdateVersion=process_settings['update_version'],
                CreatePublish=process_settings['create_publish'],
                UpdateClientVersion=process_settings['update_client_version'],
=======
                BatchName= deadline_settings['batch_name'],
                OnJobComplete= "Nothing",
                Plugin= process_settings['plugin_name'],
                MachineLimit= deadline_settings['machine_limit'],
                ConcurrentTasks= deadline_settings['concurrent_task'],
                ChunkSize= deadline_settings['chunk_size'],
                Department= deadline_settings.get('department'),
                Group= deadline_settings.get('group'),
                Priority= deadline_settings['priority'],
                Name= deadline_settings['job_name'],
                OutputFilename0= output_filename,
                OutputDirectory0= output_directory,
                Pool= deadline_settings['primary_pool'],
                SecondaryPool= deadline_settings['secondary_pool'],
                UserName= process_settings['user'],
                Frames= deadline_settings['frame_range'],
                ExtraInfo0= project_info['name'],
            )

            job_extra_info = dict(
                ProjectID= project_info['id'],
                ProjectName= project_info['name'],
                ContentType= info_dict['entity_info']['type'],                
                ContentID= entity_info['id'],
                PublishFileType= deadline_settings['publish_file_type'],
                ProcessType= key,
                CreateVersion= process_settings['create_version'],
                UpdateVersion= process_settings['update_version'],
                CreatePublish= process_settings['create_publish'],
                UpdateClientVersion= process_settings['update_client_version'],
>>>>>>> 7168b74d
                FileExtension=deadline_settings['output_file_ext']
            )

            if 'version_info' in info_dict.keys():
                version_info = info_dict['version_info']
<<<<<<< HEAD
                job_extra_info['VersionName'] = version_info.get('code')
                job_extra_info['VersionID'] = version_info.get('id')
                job_extra_info['PipelineStep'] = version_info['sg_task']['name']
                job_extra_info['InFile'] = version_info['sg_path_to_frames'],
                job_extra_info['TaskID'] = version_info['sg_task']['id']
                job_extra_info['Description'] = version_info.get('description')

                # write the actual job file to disk
            job_info_file = deadline_settings['job_info_file']
            writer = open(job_info_file, "w")

            for i in basic_job_info:
                try:
                    writer.write("%s=%s\n" % (i, basic_job_info[i]))
                except:
                    writer.write("%s=%s\n" % (i, basic_job_info[i].encode('utf-8')))

            for i, j in enumerate(job_extra_info.keys()):
                ev_num = str(i)
                try:
                    writer.write("ExtraInfoKeyValue%s=%s=%s\n" % (ev_num, j, job_extra_info[j]))
                except:
                    writer.write("ExtraInfoKeyValue%s=%s=%s\n" % (ev_num, j, job_extra_info[j].encode('utf-8')))

            writer.close()
            self.logger.info("Created JOBINFO %s " % (job_info_file))

=======
                job_extra_info['VersionName']= version_info.get('code')
                job_extra_info['VersionID']= version_info.get('id')
                job_extra_info['PipelineStep']= version_info['sg_task']['name']
                job_extra_info['InFile']= version_info['sg_path_to_frames'],
                job_extra_info['TaskID']= version_info['sg_task']['id']
                job_extra_info['Description']= version_info.get('description')                          

            # write the actual job file to disk
            job_info_file = deadline_settings['job_info_file']
            writer = open( job_info_file, "w" )

            for i in basic_job_info:
                try:
                    writer.write( "%s=%s\n" % ( i, basic_job_info[i] ) )
                except:
                    writer.write( "%s=%s\n" % ( i, basic_job_info[i].encode('utf-8') ) )
            
            for i, j in enumerate(job_extra_info.keys()):
                ev_num = str(i)
                try:
                    writer.write( "ExtraInfoKeyValue%s=%s=%s\n" % ( ev_num, j, job_extra_info[j] ) )
                except:
                    writer.write( "ExtraInfoKeyValue%s=%s=%s\n" % ( ev_num, j, job_extra_info[j].encode('utf-8') ) )
            
            writer.close()
            self.logger.info("Created JOBINFO %s " % (job_info_file))
    
>>>>>>> 7168b74d
    def gather_plugin_info(self, info_dict):
        """
            Sets up the deadline job info 
            :param info_dict loaded data for the content that will inform all relevant requirements
        """

<<<<<<< HEAD
        if 'json_properties' in info_dict.keys():
            json_properties = info_dict['json_properties']
            process_type = info_dict['step'].get('sg_review_process_type').lower()
            processes_dict = json_properties[process_type].get('processes')
        else:
            processes_dict = info_dict.get('processes')
=======
        if 'json_properties'in info_dict.keys():
            json_properties = info_dict['json_properties']
            process_type = info_dict['step'].get('sg_review_process_type').lower()        
            processes_dict =  json_properties[process_type].get('processes')
        else:
            processes_dict =  info_dict.get('processes')
>>>>>>> 7168b74d

        # Flatten the dictionary to prepare it for writing to plugin file
        # NOTE: DL files can't be nested dictionaries/lists
        def flatten_dict(my_dict, existing_dict, prev_key=None):
            for k, v in my_dict.items():
                safe_name = k
                if prev_key:
<<<<<<< HEAD
                    safe_name = "%s_%s" % (prev_key.split("_")[0], k)
=======
                    safe_name =  "%s_%s" % (prev_key.split("_")[0], k)
>>>>>>> 7168b74d

                if not isinstance(v, dict):
                    existing_dict[safe_name] = v
                else:
                    flatten_dict(v, existing_dict, prev_key=k)
<<<<<<< HEAD
            return existing_dict

            # loop through processes to set up appropriate values for job file

=======
            return existing_dict  

        # loop through processes to set up appropriate values for job file
>>>>>>> 7168b74d
        for i in processes_dict:
            key = str(i)

            if not processes_dict[key]:
<<<<<<< HEAD
                self.logger.warning("No data found for %s" % (key))
                continue
=======
                self.logger.warning("No data found for %s" %(key))
                continue            
>>>>>>> 7168b74d
            process_settings = processes_dict[key]['process_settings']
            deadline_settings = processes_dict[key]['deadline_settings']
            alembic_settings = processes_dict[key]['alembic_settings']

            plugin_info_file = deadline_settings.get('plugin_info_file')
<<<<<<< HEAD
            if not os.path.exists(os.path.dirname(plugin_info_file)):
                os.makedirs(os.path.dirname(plugin_info_file))
=======
            if not os.path.exists( os.path.dirname( plugin_info_file ) ):
                os.makedirs( os.path.dirname( plugin_info_file ) )
>>>>>>> 7168b74d

            set_string = "ScriptArg%s=%s=%s\n"
            root_list = []
            for j in processes_dict[key]:
<<<<<<< HEAD
                root_list.extend(flatten_dict(processes_dict[key][j], {}).items())

            # alembic-specific additions read from project's alembic setting json
            write_list = []
            write_list.append("Version=%s\n" % process_settings['plugin_version'])
            write_list.append("AlembicAttributePrefix=%s\n" % alembic_settings['alembic_attribute_prefix'])
            write_list.append("AlembicAttributes=%s\n" % alembic_settings['alembic_attributes'])
            write_list.append("AlembicFormatOption=%s\n" % alembic_settings['alembic_format_option'])
            write_list.append("AlembicHighSubFrame=%s\n" % alembic_settings['alembic_high_subframe'])
            write_list.append("AlembicJob=%s\n" % alembic_settings['alembic_job'])
            write_list.append("AlembicLowSubFrame=%s\n" % alembic_settings['alembic_low_subframe'])
            write_list.append("AlembicSelection=%s\n" % alembic_settings['alembic_selection'])
            write_list.append("AlembicSubFrames=%s\n" % alembic_settings['alembic_subframes'])
            write_list.append("Animation=%s\n" % alembic_settings['animation'])
            write_list.append("Build=%s\n" % alembic_settings['build'])
            write_list.append("EnableOpenColorIO=%s\n" % alembic_settings['enable_open_colorIO'])
            write_list.append("IgnoreError211=%s\n" % alembic_settings['ignore_error_211'])

            write_list.append("OutputFile=%s\n" % deadline_settings['output_file'])
            write_list.append("OutputFilePath=%s\n" % deadline_settings['output_root'])

            write_list.extend([set_string % (j, k, l) for j, (k, l) in enumerate(root_list)])

=======
                root_list.extend( flatten_dict( processes_dict[key][j], {} ).items() )

            # alembic-specific additions read from project's alembic setting json
            write_list = []
            write_list.append( "Version=%s\n" % process_settings['plugin_version'] )
            write_list.append( "AlembicAttributePrefix=%s\n" % alembic_settings['alembic_attribute_prefix'] )
            write_list.append( "AlembicAttributes=%s\n" % alembic_settings['alembic_attributes'] )
            write_list.append( "AlembicFormatOption=%s\n" % alembic_settings['alembic_format_option'] )
            write_list.append( "AlembicHighSubFrame=%s\n" % alembic_settings['alembic_high_subframe'] )
            write_list.append( "AlembicJob=%s\n" % alembic_settings['alembic_job'] )
            write_list.append( "AlembicLowSubFrame=%s\n" % alembic_settings['alembic_low_subframe'] )
            write_list.append( "AlembicSelection=%s\n" % alembic_settings['alembic_selection'] )
            write_list.append( "AlembicSubFrames=%s\n" % alembic_settings['alembic_subframes'] )
            write_list.append( "Animation=%s\n" % alembic_settings['animation'] )
            write_list.append( "Build=%s\n" % alembic_settings['build'] )
            write_list.append( "EnableOpenColorIO=%s\n" % alembic_settings['enable_open_colorIO'] )
            write_list.append( "IgnoreError211=%s\n" % alembic_settings['ignore_error_211'] )

            write_list.append( "OutputFile=%s\n" % deadline_settings['output_file'] )
            write_list.append( "OutputFilePath=%s\n" % deadline_settings['output_root'] )

            write_list.extend( [ set_string % (j,k,l) for j,(k,l) in enumerate(root_list) ] )
            
>>>>>>> 7168b74d
            # write the actual plugin file to disk
            writer = open(plugin_info_file, "w")

            for info_dict in write_list:
                writer.write(info_dict)

            writer.close()

            self.logger.info("Created PLUGININFO %s " % (plugin_info_file))

    def publish_file_publish(self, item):
        """
        Executes the publish logic for the given item and settings.

        :param settings: Dictionary of Settings. The keys are strings, matching
            the keys returned in the settings property. The values are `Setting`
            instances.
        :param item: Item to process
        """

        publisher = self.parent

        # ---- determine the information required to publish

        # We allow the information to be pre-populated by the collector or a
        # base class plugin. They may have more information than is available
        # here such as custom type or template settings.

        publish_name = item.properties['publish_name']
        publish_path = item.properties['publish_path']
        publish_type = item.properties['publish_type']
        publish_dependencies_paths = []
        publish_thumbnail = item.get_property("thumbnail_path")
        publish_user = item.get_property("publish_user", default_value=None)
<<<<<<< HEAD
        publish_version = self.get_publish_version(item)
=======
        publish_version = self.get_publish_version( item )
>>>>>>> 7168b74d

        # Test if there is sufficient info for thumbnail
        if publish_thumbnail:
            self.logger.debug("Found first frame for thumbnail:")
            self.logger.debug(publish_thumbnail)
        else:
            self.logger.debug("No thumbnail file given.")

        self.logger.debug("Publish name: %s" % (publish_name,))

        # arguments for publish registration
        self.logger.info("Registering publish...")

        publish_data = {
            "tk": publisher.sgtk,
            "context": item.context,
            "path": publish_path,
            "name": publish_name,
            "comment": item.description,
            "version_number": publish_version,
        }
        item.properties.publish_fields = {
<<<<<<< HEAD
            "sg_fields": {"sg_status_list": "cmpt", }
        }

        item.properties.publish_kwargs = {
            "version_entity": None,
            "thumbnail_path": publish_thumbnail,
=======
            "sg_fields": {"sg_status_list": "cmpt",}
            }

        item.properties.publish_kwargs = {
            "version_entity": None,
            "thumbnail_path": publish_thumbnail, 
>>>>>>> 7168b74d
            "created_by": publish_user,
            "published_file_type": publish_type,
            "dependency_paths": publish_dependencies_paths,
            "dependency_ids": [],
<<<<<<< HEAD
        }
=======
            }
            
>>>>>>> 7168b74d

        # catch-all for any extra kwargs that should be passed to register_publish.
        publish_kwargs = item.get_property("publish_kwargs", default_value={})
        publish_fields = item.get_property("publish_fields", default_value={})
<<<<<<< HEAD

=======
        
>>>>>>> 7168b74d
        # add extra kwargs
        publish_data.update(publish_kwargs)
        publish_data.update(publish_fields)

        # log the publish data for debugging
        self.logger.debug(
            "Populated Publish data...",
            extra={
                "action_show_more_info": {
                    "label": "Publish Data",
                    "tooltip": "Show the complete Publish data dictionary",
                    "text": "<pre>%s</pre>" % (pprint.pformat(publish_data),)
                }
            }
        )

        # create the publish and stash it in the item properties for other
        # plugins to use.
        item.properties.sg_publish_data = sgtk.util.register_publish(**publish_data)
        self.logger.info("Publish registered!")
        self.logger.debug(
            "Shotgun Publish data...",
            extra={
                "action_show_more_info": {
                    "label": "Shotgun Publish Data",
                    "tooltip": "Show the complete Shotgun Publish Entity dictionary",
                    "text": "<pre>%s</pre>" % (pprint.pformat(item.properties.sg_publish_data),)
                }
            }
        )

    def get_publish_version(self, item):
        """
        Get the publish version for the supplied settings and item.

        :param settings: This plugin instance's configured settings
        :param item: The item to determine the publish version for

        Extracts the publish version via the configured work template if
        possible. Will fall back to using the path info hook.
        """

        # publish version explicitly set or defined on the item
        publish_version = item.get_property("publish_version")
        if publish_version:
            return publish_version

        # fall back to the template/path_info logic
        publisher = self.parent
        path = item.properties.path

        work_template = item.properties.get("work_template")
        work_fields = None
        publish_version = None

        if work_template:
            if work_template.validate(path):
                self.logger.debug(
                    "Work file template configured and matches file.")
                work_fields = work_template.get_fields(path)

        if work_fields:
            # if version number is one of the fields, use it to populate the
            # publish information
            if "version" in work_fields:
                publish_version = work_fields.get("version")
                self.logger.debug(
                    "Retrieved version number via work file template.")

        else:
            self.logger.debug(
                "Using path info hook to determine publish version.")
            publish_version = publisher.util.get_version_number(path)
            if publish_version is None:
                publish_version = 1

<<<<<<< HEAD
        return publish_version
=======
        return publish_version

>>>>>>> 7168b74d
<|MERGE_RESOLUTION|>--- conflicted
+++ resolved
@@ -21,34 +21,6 @@
 log = sgtk.LogManager.get_logger(__name__)
 eng = sgtk.platform.current_engine()
 
-<<<<<<< HEAD
-=======
-try:
-    ssvfx_script_path = ""#C:\\Users\\shotgunadmin\\Scripts\\Pipeline\\ssvfx_scripts"
-    if "SSVFX_PIPELINE_DEV" in os.environ.keys():
-        pipeline_root = os.environ["SSVFX_PIPELINE_DEV"]
-        ssvfx_script_path = os.path.join(pipeline_root,"Pipeline\\ssvfx_scripts")
-    else:
-        if "SSVFX_PIPELINE" in os.environ.keys():
-            pipeline_root =  os.environ["SSVFX_PIPELINE"]
-            ssvfx_script_path = os.path.join(pipeline_root,"Pipeline\\ssvfx_scripts")
-            if os.path.exists(ssvfx_script_path):
-                pass
-            else:
-                log.debug("!!!!!! Could not find %s" %(ssvfx_script_path,))
-            log.debug("Found env var path: %s" %(ssvfx_script_path,))
-        else:
-            log.debug("SSVFX_PIPELINE not in env var keys. Using explicit")
-            pipeline_root = "\\\\10.80.8.252\\VFX_Pipeline"
-            ssvfx_script_path = os.path.join(pipeline_root,"Pipeline\\ssvfx_scripts")
-
-    sys.path.append(ssvfx_script_path)
-    from thinkbox.deadline import deadline_manager3
-    from shotgun import shotgun_utilities
-except Exception as err:
-    raise Exception("Could not load on of the studio modules: %s" % err)
-
->>>>>>> 7168b74d
 HookBaseClass = sgtk.get_hook_baseclass()
 
 
@@ -168,7 +140,6 @@
         accept = {"accepted": False}
 
         if 'fields' not in item.properties.keys():
-<<<<<<< HEAD
             return accept
 
         if 'template' not in item.properties.keys():
@@ -178,17 +149,6 @@
         extension = file_info["extension"].lower()
 
         valid_extensions = [ext.strip().lstrip(".") for ext in settings["File Extensions"].value.split(",")]
-=======
-            return accept
-
-        if 'template' not in item.properties.keys():
-            return accept
-
-        file_info = item.properties['fields']
-        extension = file_info["extension"].lower()
-
-        valid_extensions = [ ext.strip().lstrip(".") for ext in settings["File Extensions"].value.split(",") ]
->>>>>>> 7168b74d
 
         if extension not in valid_extensions:
             self.logger.debug(
@@ -204,18 +164,10 @@
         template = item.properties.get('template')
 
         if template:
-<<<<<<< HEAD
             self.logger.debug("Associated template is: %s" % (template.name))
             if template.name == "maya_shot_outsource_work_file":
                 accept = {"accepted": True}
 
-=======
-            self.logger.debug("Associated template is: %s" %(template.name))
-            if template.name == "maya_shot_outsource_work_file":
-                accept = {"accepted": True}
-
-
->>>>>>> 7168b74d
         return accept
 
     def validate(self, settings, item):
@@ -455,7 +407,6 @@
         publisher = self.parent
 
         info_files = item.properties['alembic_job_files']
-<<<<<<< HEAD
 
         self.dm = deadline_manager3.DeadlineManager3()
         # deadline_submission = self.dm.get_dl_cmd("%s %s %s" % (draft_info['job_info_file'], draft_info['plugin_info_file'], item.properties['path']))
@@ -469,21 +420,6 @@
 
         self.logger.info("Published Alembic Cache to SG")
 
-=======
-        
-        self.dm = deadline_manager3.DeadlineManager3()
-        # deadline_submission = self.dm.get_dl_cmd("%s %s %s" % (draft_info['job_info_file'], draft_info['plugin_info_file'], item.properties['path']))
-        self.dm.get_dl_cmd( "%s %s %s" % ( info_files.get('job_info_file'), info_files.get('plugin_info_file'), item.properties['path'] ) )
-
-        maya_shot_work = publisher.engine.get_template_by_name('maya_shot_work')
-        self._copy_outsource_to_work( item, maya_shot_work )
-
-        self.publish_file_publish( item )
-
-
-        self.logger.info( "Published Alembic Cache to SG" )
-    
->>>>>>> 7168b74d
     def finalize(self, settings, item):
         """
         Execute the finalization pass. This pass executes once all the publish
@@ -611,11 +547,7 @@
         # copy the outsource files to the work location
         # by default, the path that was collected for publishing
         outsource_file = item.properties['path']
-<<<<<<< HEAD
         work_file = template.apply_fields(item.properties['fields'])
-=======
-        work_file = template.apply_fields( item.properties['fields'] )
->>>>>>> 7168b74d
 
         # copy the file
         try:
@@ -631,11 +563,7 @@
         self.logger.debug(
             "Copied work file '%s' to work file '%s'." %
             (outsource_file, work_file)
-<<<<<<< HEAD
         )
-=======
-        )        
->>>>>>> 7168b74d
 
     def gather_job_info(self, info_dict):
         """
@@ -647,11 +575,7 @@
         # Collect basic JSON components to simplify organizing 
         project_info = info_dict['project_info']
         entity_info = info_dict['entity_info']
-<<<<<<< HEAD
         processes_dict = info_dict.get('processes')
-=======
-        processes_dict =  info_dict.get('processes')
->>>>>>> 7168b74d
 
         # loop through processes to set up appropriate values for job file
         for i in processes_dict:
@@ -666,13 +590,8 @@
             if not job_info_file:
                 self.logger.warning("No job_info_file found!")
                 break
-<<<<<<< HEAD
             if not os.path.exists(os.path.dirname(job_info_file)):
                 os.makedirs(os.path.dirname(job_info_file))
-=======
-            if not os.path.exists( os.path.dirname( job_info_file ) ):
-                os.makedirs( os.path.dirname( job_info_file ) )
->>>>>>> 7168b74d
 
             # set output locations
             output_filename = deadline_settings['output_file']
@@ -682,7 +601,6 @@
                 output_directory = deadline_settings['output_root']
 
             basic_job_info = dict(
-<<<<<<< HEAD
                 BatchName=deadline_settings['batch_name'],
                 OnJobComplete="Nothing",
                 Plugin=process_settings['plugin_name'],
@@ -713,44 +631,11 @@
                 UpdateVersion=process_settings['update_version'],
                 CreatePublish=process_settings['create_publish'],
                 UpdateClientVersion=process_settings['update_client_version'],
-=======
-                BatchName= deadline_settings['batch_name'],
-                OnJobComplete= "Nothing",
-                Plugin= process_settings['plugin_name'],
-                MachineLimit= deadline_settings['machine_limit'],
-                ConcurrentTasks= deadline_settings['concurrent_task'],
-                ChunkSize= deadline_settings['chunk_size'],
-                Department= deadline_settings.get('department'),
-                Group= deadline_settings.get('group'),
-                Priority= deadline_settings['priority'],
-                Name= deadline_settings['job_name'],
-                OutputFilename0= output_filename,
-                OutputDirectory0= output_directory,
-                Pool= deadline_settings['primary_pool'],
-                SecondaryPool= deadline_settings['secondary_pool'],
-                UserName= process_settings['user'],
-                Frames= deadline_settings['frame_range'],
-                ExtraInfo0= project_info['name'],
-            )
-
-            job_extra_info = dict(
-                ProjectID= project_info['id'],
-                ProjectName= project_info['name'],
-                ContentType= info_dict['entity_info']['type'],                
-                ContentID= entity_info['id'],
-                PublishFileType= deadline_settings['publish_file_type'],
-                ProcessType= key,
-                CreateVersion= process_settings['create_version'],
-                UpdateVersion= process_settings['update_version'],
-                CreatePublish= process_settings['create_publish'],
-                UpdateClientVersion= process_settings['update_client_version'],
->>>>>>> 7168b74d
                 FileExtension=deadline_settings['output_file_ext']
             )
 
             if 'version_info' in info_dict.keys():
                 version_info = info_dict['version_info']
-<<<<<<< HEAD
                 job_extra_info['VersionName'] = version_info.get('code')
                 job_extra_info['VersionID'] = version_info.get('id')
                 job_extra_info['PipelineStep'] = version_info['sg_task']['name']
@@ -778,56 +663,18 @@
             writer.close()
             self.logger.info("Created JOBINFO %s " % (job_info_file))
 
-=======
-                job_extra_info['VersionName']= version_info.get('code')
-                job_extra_info['VersionID']= version_info.get('id')
-                job_extra_info['PipelineStep']= version_info['sg_task']['name']
-                job_extra_info['InFile']= version_info['sg_path_to_frames'],
-                job_extra_info['TaskID']= version_info['sg_task']['id']
-                job_extra_info['Description']= version_info.get('description')                          
-
-            # write the actual job file to disk
-            job_info_file = deadline_settings['job_info_file']
-            writer = open( job_info_file, "w" )
-
-            for i in basic_job_info:
-                try:
-                    writer.write( "%s=%s\n" % ( i, basic_job_info[i] ) )
-                except:
-                    writer.write( "%s=%s\n" % ( i, basic_job_info[i].encode('utf-8') ) )
-            
-            for i, j in enumerate(job_extra_info.keys()):
-                ev_num = str(i)
-                try:
-                    writer.write( "ExtraInfoKeyValue%s=%s=%s\n" % ( ev_num, j, job_extra_info[j] ) )
-                except:
-                    writer.write( "ExtraInfoKeyValue%s=%s=%s\n" % ( ev_num, j, job_extra_info[j].encode('utf-8') ) )
-            
-            writer.close()
-            self.logger.info("Created JOBINFO %s " % (job_info_file))
-    
->>>>>>> 7168b74d
     def gather_plugin_info(self, info_dict):
         """
             Sets up the deadline job info 
             :param info_dict loaded data for the content that will inform all relevant requirements
         """
 
-<<<<<<< HEAD
         if 'json_properties' in info_dict.keys():
             json_properties = info_dict['json_properties']
             process_type = info_dict['step'].get('sg_review_process_type').lower()
             processes_dict = json_properties[process_type].get('processes')
         else:
             processes_dict = info_dict.get('processes')
-=======
-        if 'json_properties'in info_dict.keys():
-            json_properties = info_dict['json_properties']
-            process_type = info_dict['step'].get('sg_review_process_type').lower()        
-            processes_dict =  json_properties[process_type].get('processes')
-        else:
-            processes_dict =  info_dict.get('processes')
->>>>>>> 7168b74d
 
         # Flatten the dictionary to prepare it for writing to plugin file
         # NOTE: DL files can't be nested dictionaries/lists
@@ -835,54 +682,33 @@
             for k, v in my_dict.items():
                 safe_name = k
                 if prev_key:
-<<<<<<< HEAD
                     safe_name = "%s_%s" % (prev_key.split("_")[0], k)
-=======
-                    safe_name =  "%s_%s" % (prev_key.split("_")[0], k)
->>>>>>> 7168b74d
 
                 if not isinstance(v, dict):
                     existing_dict[safe_name] = v
                 else:
                     flatten_dict(v, existing_dict, prev_key=k)
-<<<<<<< HEAD
             return existing_dict
 
             # loop through processes to set up appropriate values for job file
 
-=======
-            return existing_dict  
-
-        # loop through processes to set up appropriate values for job file
->>>>>>> 7168b74d
         for i in processes_dict:
             key = str(i)
 
             if not processes_dict[key]:
-<<<<<<< HEAD
                 self.logger.warning("No data found for %s" % (key))
                 continue
-=======
-                self.logger.warning("No data found for %s" %(key))
-                continue            
->>>>>>> 7168b74d
             process_settings = processes_dict[key]['process_settings']
             deadline_settings = processes_dict[key]['deadline_settings']
             alembic_settings = processes_dict[key]['alembic_settings']
 
             plugin_info_file = deadline_settings.get('plugin_info_file')
-<<<<<<< HEAD
             if not os.path.exists(os.path.dirname(plugin_info_file)):
                 os.makedirs(os.path.dirname(plugin_info_file))
-=======
-            if not os.path.exists( os.path.dirname( plugin_info_file ) ):
-                os.makedirs( os.path.dirname( plugin_info_file ) )
->>>>>>> 7168b74d
 
             set_string = "ScriptArg%s=%s=%s\n"
             root_list = []
             for j in processes_dict[key]:
-<<<<<<< HEAD
                 root_list.extend(flatten_dict(processes_dict[key][j], {}).items())
 
             # alembic-specific additions read from project's alembic setting json
@@ -906,31 +732,6 @@
 
             write_list.extend([set_string % (j, k, l) for j, (k, l) in enumerate(root_list)])
 
-=======
-                root_list.extend( flatten_dict( processes_dict[key][j], {} ).items() )
-
-            # alembic-specific additions read from project's alembic setting json
-            write_list = []
-            write_list.append( "Version=%s\n" % process_settings['plugin_version'] )
-            write_list.append( "AlembicAttributePrefix=%s\n" % alembic_settings['alembic_attribute_prefix'] )
-            write_list.append( "AlembicAttributes=%s\n" % alembic_settings['alembic_attributes'] )
-            write_list.append( "AlembicFormatOption=%s\n" % alembic_settings['alembic_format_option'] )
-            write_list.append( "AlembicHighSubFrame=%s\n" % alembic_settings['alembic_high_subframe'] )
-            write_list.append( "AlembicJob=%s\n" % alembic_settings['alembic_job'] )
-            write_list.append( "AlembicLowSubFrame=%s\n" % alembic_settings['alembic_low_subframe'] )
-            write_list.append( "AlembicSelection=%s\n" % alembic_settings['alembic_selection'] )
-            write_list.append( "AlembicSubFrames=%s\n" % alembic_settings['alembic_subframes'] )
-            write_list.append( "Animation=%s\n" % alembic_settings['animation'] )
-            write_list.append( "Build=%s\n" % alembic_settings['build'] )
-            write_list.append( "EnableOpenColorIO=%s\n" % alembic_settings['enable_open_colorIO'] )
-            write_list.append( "IgnoreError211=%s\n" % alembic_settings['ignore_error_211'] )
-
-            write_list.append( "OutputFile=%s\n" % deadline_settings['output_file'] )
-            write_list.append( "OutputFilePath=%s\n" % deadline_settings['output_root'] )
-
-            write_list.extend( [ set_string % (j,k,l) for j,(k,l) in enumerate(root_list) ] )
-            
->>>>>>> 7168b74d
             # write the actual plugin file to disk
             writer = open(plugin_info_file, "w")
 
@@ -965,11 +766,7 @@
         publish_dependencies_paths = []
         publish_thumbnail = item.get_property("thumbnail_path")
         publish_user = item.get_property("publish_user", default_value=None)
-<<<<<<< HEAD
         publish_version = self.get_publish_version(item)
-=======
-        publish_version = self.get_publish_version( item )
->>>>>>> 7168b74d
 
         # Test if there is sufficient info for thumbnail
         if publish_thumbnail:
@@ -992,40 +789,22 @@
             "version_number": publish_version,
         }
         item.properties.publish_fields = {
-<<<<<<< HEAD
             "sg_fields": {"sg_status_list": "cmpt", }
         }
 
         item.properties.publish_kwargs = {
             "version_entity": None,
             "thumbnail_path": publish_thumbnail,
-=======
-            "sg_fields": {"sg_status_list": "cmpt",}
-            }
-
-        item.properties.publish_kwargs = {
-            "version_entity": None,
-            "thumbnail_path": publish_thumbnail, 
->>>>>>> 7168b74d
             "created_by": publish_user,
             "published_file_type": publish_type,
             "dependency_paths": publish_dependencies_paths,
             "dependency_ids": [],
-<<<<<<< HEAD
         }
-=======
-            }
-            
->>>>>>> 7168b74d
 
         # catch-all for any extra kwargs that should be passed to register_publish.
         publish_kwargs = item.get_property("publish_kwargs", default_value={})
         publish_fields = item.get_property("publish_fields", default_value={})
-<<<<<<< HEAD
-
-=======
-        
->>>>>>> 7168b74d
+
         # add extra kwargs
         publish_data.update(publish_kwargs)
         publish_data.update(publish_fields)
@@ -1102,9 +881,4 @@
             if publish_version is None:
                 publish_version = 1
 
-<<<<<<< HEAD
-        return publish_version
-=======
-        return publish_version
-
->>>>>>> 7168b74d
+        return publish_version