--- conflicted
+++ resolved
@@ -73,14 +73,7 @@
         else:
             postfix = ''
 
-<<<<<<< HEAD
-        roots = [os.getenv('SSVFX_PIPELINE_DEV'), os.getenv('SSVFX_PIPELINE')]
-        # Patch in case of missing Pipeline Root
-        # TODO Delete this later
-        roots.append("//10.80.8.252/VFX_Pipeline")
-=======
         roots = [os.getenv('SSVFX_PIPELINE_DEV'), os.getenv('SSVFX_PIPELINE', "//10.80.8.252/VFX_Pipeline")]
->>>>>>> c52cfaa4
         for root_path in roots:
             if not root_path:
                 continue
