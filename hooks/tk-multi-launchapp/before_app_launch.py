--- conflicted
+++ resolved
@@ -21,11 +21,7 @@
 
 GLOBAL_PIPELINE_DIR = "//10.80.8.252/VFX_Pipeline"
 # GLOBAL_PIPELINE_DIR = "C:/Users/rthompson/Scripts/Pipeline"
-<<<<<<< HEAD
 OCIO_CONFIG = '/Pipeline/external_scripts/OpenColorIO-Configs/aces_1.0.3/config.ocio'
-=======
-# GLOBAL_PIPELINE_DIR = "C:/Users/shilmarsdottir/DEV/Pipeline/FLOOR"
->>>>>>> eb10edd5
 
 
 class BeforeAppLaunch(tank.Hook):
@@ -33,17 +29,6 @@
     Hook to set up the system prior to app launch.
     set's up the environment variables for Nuke, Maya, Houdini and 3DsMax
     """
-<<<<<<< HEAD
-
-    log = sgtk.LogManager.get_logger(__name__)
-
-    def _has_envstr(self, env_paths, srch_str):
-        found = False
-        for idx in range(len(env_paths)):
-            if (env_paths[idx] == srch_str) and (len(env_paths[idx] == len(srch_str))):
-                found = True
-        return found
-=======
     _version_config = None
     log = sgtk.LogManager.get_logger(__name__)
 
@@ -150,7 +135,6 @@
         else:
             os.environ[envkey] += os.pathsep + envvar
             self.log.info("Appending %s to %s" % (envvar, envkey))
->>>>>>> eb10edd5
 
     def execute(self, app_path, app_args, version, engine_name, **kwargs):
         """
@@ -167,21 +151,6 @@
         system = sys.platform
         # todo we should be clearing the local PATH and PYTHONPATHS here, to create isolated environments
 
-<<<<<<< HEAD
-        if "SSVFX_PIPELINE_DEV" in os.environ.keys():
-            # Set local studio scripts dirs based on DEV env var
-            self.log.debug(
-                "%s - %s" % (os.environ["SSVFX_PIPELINE_DEV"], "Pipeline"))
-            os.environ["SSVFX_PIPELINE"] = os.path.normpath(
-                os.path.join(os.environ["SSVFX_PIPELINE_DEV"], "Pipeline"))
-            self.log.debug("Added DEV dir %s" % (os.environ["SSVFX_PIPELINE"]))
-        else:
-            # On non-dev machines - set global path
-            os.environ["SSVFX_PIPELINE"] = os.path.normpath(
-                os.path.join(GLOBAL_PIPELINE_DIR, "Pipeline"))
-            self.log.debug(
-                "Added GLOBAL dir %s" % (os.environ["SSVFX_PIPELINE"]))
-=======
         # On non-dev machines - set global path
         self.add_var_to_environ(envkey="SSVFX_PIPELINE",
                                 envvar=os.path.normpath(os.path.join(GLOBAL_PIPELINE_DIR, "Pipeline")),
@@ -195,7 +164,6 @@
         self.add_var_to_environ("OCIO",
                                 self.get_pipeline_path(
                                     "external_scripts\\OpenColorIO-Configs\\aces_1.0.3\\config.ocio"))
->>>>>>> eb10edd5
 
         if engine_name == "tk-nuke":
             """---------------------------------------------------------------
@@ -203,27 +171,9 @@
             ------------------------------------------------------------------"""
             # Windows
             if system == "win32":
-<<<<<<< HEAD
-                # Windows
-                # ssvfx_scripts_path = os.path.join(GLOBAL_PIPELINE_DIR, "ssvfx_scripts" )
-                nuke_path = os.path.join(
-                    os.environ["SSVFX_PIPELINE"], "ssvfx_nuke_path")
-
-                try:
-                    for i in os.environ:
-                        if i == "NUKE_PATH":
-                            if nuke_path not in os.getenv(i):
-                                os.environ[i] += os.pathsep + nuke_path
-                    self.log.debug("Setting NUKE_PATH to %s " % (nuke_path,))
-                except:
-                    self.log.debug(
-                        "!!! Issue setting NUKE_PATH to %s " % (nuke_path,))
-
-=======
                 # add SSVFX Nuke Pipeline
                 self.add_var_to_environ('NUKE_PATH', self.get_pipeline_path(package_name='ssvfx_nuke_path'))
                 # cache and tmp
->>>>>>> eb10edd5
                 try:
                     if os.path.exists("H:\\"):
                         os.environ["NUKE_DISK_CACHE"] = "H:\\NUKE_TEMP"
@@ -232,19 +182,11 @@
                     self.log.debug("Error unable to set env paths : %s", err)
                 try:
                     if not os.path.exists("H:\\NUKE_TEMP"):
-<<<<<<< HEAD
-                        self.log.debug(
-                            "Could not locate NUKE_TEMP: creating...")
-                        os.makedirs("H:\\NUKE_TEMP")
-                except:
-                    self.log.error("Could not create NUKE_TEMP directory")
-=======
                         self.log.debug("Could not locate NUKE_TEMP: creating...")
                         os.makedirs("H:\\NUKE_TEMP")
                 except:
                     self.log.error("Could not create NUKE_TEMP directory")
             # Mac
->>>>>>> eb10edd5
             elif system == "darwin":
                 pass
             # Linux OS
@@ -255,54 +197,11 @@
             """---------------------------------------------------------------
                 MAYA ENGINE
             ------------------------------------------------------------------"""
-<<<<<<< HEAD
-            self.log.debug("before_app_launch - tk-maya")
-
-            startup_path = os.path.normpath(os.path.join(
-                os.environ["SSVFX_PIPELINE"], "\\Pipeline\\ssvfx_scripts\\software\\maya\\maya_startup"))
-            scripts_path = os.path.normpath(os.path.join(
-                os.environ["SSVFX_PIPELINE"], "\\Pipeline\\ssvfx_scripts\\software\\maya\\maya_scripts"))
-            comlib_path = os.path.normpath(os.path.join(
-                os.environ["SSVFX_PIPELINE"], "\\Pipeline\\ssvfx_scripts\\software\\common_lib"))
-            studio_shelf_path = os.path.normpath(os.path.join(
-                os.environ["SSVFX_PIPELINE"], "\\Pipeline\\ssvfx_scripts\\software\\maya\\maya_shelves"))
-            ssvfx_scripts = os.path.normpath(os.path.join(
-                os.environ["SSVFX_PIPELINE"], "\\Pipeline\\ssvfx_scripts\\software\\maya"))
-
-            ocio_config = os.path.normpath(os.path.join(
-                os.environ["SSVFX_PIPELINE"], OCIO_CONFIG))
-
-=======
->>>>>>> eb10edd5
             ### Global Render Preset path and Environment Variable ###
             ### Commented out but not yet deleted in case of emergency. ###
             # global_render_preset = os.path.normpath(os.path.join(os.environ["SSVFX_PIPELINE"] ,"\\Pipeline\\ssvfx_scripts\\software\\maya\\maya_presets\\light"))
             # os.environ["MAYA_RENDER_SETUP_GLOBAL_PRESETS_PATH"] = os.path.normpath(global_render_preset)
 
-<<<<<<< HEAD
-            # MAYA-81014 The QtWebEngine module might cause instabilities on all platforms
-            # in some scenarios and is not officially supported yet.
-            # On Windows, the MAYA_ENABLE_WEBENGINE environment variable needs to be set in order
-            # to use QtWebEngineWidgets module. Otherwise Maya could hang.
-            os.environ["OCIO"] = ocio_config
-            os.environ["MAYA_ENABLE_WEBENGINE"] = "1"
-            os.environ["MAYA_SCRIPT_PATH"] = os.path.normpath(
-                scripts_path) + ";" + os.path.normpath(comlib_path)
-            os.environ["MAYA_SHELF_PATH"] = os.path.normpath(studio_shelf_path)
-
-            # Shelf Path
-            for i in os.environ:
-                if i == "PYTHONPATH":
-                    # module Path also in Python path
-                    scripts_env = os.getenv(i)
-                    if not self._has_envstr(scripts_env, ssvfx_scripts):
-                        os.environ[i] += os.pathsep + \
-                            ssvfx_scripts + os.pathsep + comlib_path
-                        self.log.debug(
-                            "PYTHONPATH has Module_path added %s " % ssvfx_scripts)
-                    else:
-                        self.log.debug("Module_path already in PYTHONPATH")
-=======
             # MAYA-81014 The QtWebEngine module might cause instabilities on all platforms 
             # in some scenarios and is not officially supported yet. 
             # On Windows, the MAYA_ENABLE_WEBENGINE environment variable needs to be set in order 
@@ -316,98 +215,19 @@
                                     self.get_pipeline_path("ssvfx_scripts\\software\\maya"))
             self.add_var_to_environ('PYTHONPATH',
                                     self.get_pipeline_path('ssvfx_maya', check_version=True))
->>>>>>> eb10edd5
 
         elif engine_name == "tk-houdini":
             """---------------------------------------------------------------
                 HOUDINI ENGINE                            
             ------------------------------------------------------------------"""
             self.log.debug(">>>>> Before app launch - %s " % str(engine_name))
-<<<<<<< HEAD
-
-            os.environ["HOUDINI_BUFFEREDSAVE"] = "1"
-            # HOUDINI_BUFFEREDSAVE -> When enabled .hip files are first
-            # saved to a memory buffer and then written to disk.
-            # This is useful when saving over the network from Windows 2000 machines,
-=======
             # HOUDINI_BUFFEREDSAVE -> When enabled .hip files are first 
             # saved to a memory buffer and then written to disk. 
             # This is useful when saving over the network from Windows 2000 machines, 
->>>>>>> eb10edd5
             # or other places where seeking to the network is expensive.
             self.add_var_to_environ("HOUDINI_BUFFEREDSAVE", "1", reset=True)
             # Allow access to Alembic's over the network
             # Method 2 simply checks the file attributes.
-<<<<<<< HEAD
-            os.environ["HOUDINI_NO_START_PAGE_SPLASH"] = "1"
-            os.environ["HOUDINI_NO_SPLASH"] = "1"
-
-            os.environ["HOUDINI_OTLSCAN_PATH"] = os.pathsep.join((
-                '$QOTL/base', '$QOTL/future', '$QOTL/experimental', '$TS', '$MOPS/otls', '$AELIB/otls', '&'))
-            # 19/09 added variables
-            os.environ["HOUDINI_GALLERY_PATH"] = "$AELIB/gallery;&"
-            os.environ["HOUDINI_TOOLBAR_PATH"] = "$AELIB/toolbar;&"
-            os.environ["HOUDINI_SCRIPT_PATH"] = "$AELIB/scripts;&"
-            os.environ["HOUDINI_VEX_PATH"] = "$AELIB/vex/include;&"
-
-            os.environ["HDA"] = os.path.normpath(os.path.join(
-                GLOBAL_PIPELINE_DIR, "\\Pipeline\\Plugins\\3D\\houdini\\hda"))
-            os.environ["QLIB"] = "$HDA/qLib-dev"
-            os.environ["QOTL"] = "$QLIB/otls"
-            os.environ["TS"] = "$HDA/ts"
-            os.environ["AELIB"] = "$HDA/Aelib"
-            os.environ["MOPS"] = "$HDA/MOPS"
-            os.environ["HOUBG"] = "$HDA/hou_bg_render"
-
-            # set path for OCIO
-            os.environ["OCIO"] = os.path.normpath(os.path.join(
-                os.environ["SSVFX_PIPELINE"], OCIO_CONFIG))
-
-            if sys.platform == "win32":
-                user_env = os.getenv("USERPROFILE")
-                tempDir = user_env + "\\AppData\\Local\\houdini\\Temp"
-                os.environ["HOUDINI_TEMP_DIR"] = os.path.normpath(tempDir)
-                if not os.path.exists(tempDir):
-                    os.makedirs(tempDir)
-                backupDir = user_env + "\\AppData\\Local\\houdini\\Backup\\"
-                os.environ["HOUDINI_BACKUP_DIR"] = os.path.normpath(backupDir)
-                if not os.path.exists(backupDir):
-                    os.makedirs(backupDir)
-
-                # HOUDINI_USER_PREF_DIR crucila for the houdini.env file
-                # houdini_user_pref = user_env + "\\Documents\\houdini16.5\\"
-                # os.environ["HOUDINI_USER_PREF_DIR"] = os.path.normpath(houdini_user_pref)
-
-                # Deadline Menu Script Path
-                DEADLINE_SUBMITTER_PATH = "\\AppData\\Local\\Thinkbox\\Deadline10\\submitters\\HoudiniSubmitter;"
-                # Deadline Submission Script Path
-                DEADLINE_REPO = "\\\\10.80.8.206\\DeadlineRepository10\\submission\\Houdini\\Main"
-                DEADLINE_CLIENTCMD_PATH = os.getenv('HOUDINI_USER_PREF_DIR') + '/python2.7libs'
-
-                # common library path
-                comlib_path = os.path.normpath(os.path.join(
-                    GLOBAL_PIPELINE_DIR, "\\Pipeline\\ssvfx_scripts\\software\\common_lib"))
-
-                win_user = os.getenv("USERPROFILE")
-                deadline_clientcmd_path = win_user + \
-                    DEADLINE_CLIENTCMD_PATH.replace("\\", "/")
-                pypath = os.getenv("PYTHONPATH")
-                deadlinecmd = os.path.normpath(deadline_clientcmd_path)
-                # remove the carage return append deadline cmd
-                os.environ["PYTHONPATH"] = pypath.replace(
-                    r'\r\n', '') + os.pathsep + deadlinecmd + comlib_path
-                # HOUDINI_PATH
-                deadlinepath = os.path.normpath(
-                    win_user + DEADLINE_SUBMITTER_PATH)
-                # houdini_path_buff = os.getenv("HOUDINI_PATH").replace('&','').replace(r'\r\n','')
-                # houdini_path = houdini_path_buff + deadlinepath + os.pathsep + comlib_path
-                # self.log.debug(">>>>> Updated HOUDINI_PATH to include Deadline.\nHOUDINI_PATH %s"%str(houdini_path))
-                # HOUDINI_MENU_PATH
-                houdini_menu_path_buff = os.getenv("HOUDINI_MENU_PATH") or "$HOUDINI_MENU_PATH;"
-                os.environ["HOUDINI_MENU_PATH"] = os.path.normpath(
-                    houdini_menu_path_buff + deadlinepath)
-
-=======
             self.add_var_to_environ("HOUDINI_ACCESS_MODE", "2", reset=True)
             self.add_var_to_environ("HOUDINI_NO_START_PAGE_SPLASH", "1", reset=True)
             self.add_var_to_environ("HOUDINI_NO_SPLASH", "1", reset=True)
@@ -468,19 +288,11 @@
                 self.add_var_to_environ("HOUDINI_MENU_PATH", os.path.normpath(houdini_menu_path), reset=True)
 
                 DEADLINE_REPO = "\\\\10.80.8.206\\DeadlineRepository10\\submission\\Houdini\\Main"
->>>>>>> eb10edd5
                 deadline_repo_path = DEADLINE_REPO.replace("\\", "/")
                 if deadline_repo_path not in sys.path:
                     self.log.debug(">>>>> Adding Deadline Repo sys Path")
                     sys.path.append(os.path.normpath(deadline_repo_path))
-<<<<<<< HEAD
-                if comlib_path not in sys.path:
-                    self.log.debug(">>>>> Adding ssvfx common sg lib to sys Path")
-                    sys.path.append(os.path.normpath(comlib_path))
-                # Add root for .ass storage
-=======
                 # add root for .ass storage
->>>>>>> eb10edd5
                 os.environ["HOUDINI_ASS_CACHES_ROOT"] = "\\10.80.8.252\\projects\\caches"
         else:
             """---------------------------------------------------------------
