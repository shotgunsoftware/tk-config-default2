# Copyright (c) 2016 Shotgun Software Inc.
#
# CONFIDENTIAL AND PROPRIETARY
#
# This work is provided "AS IS" and subject to the Shotgun Pipeline Toolkit
# Source Code License included in this distribution package. See LICENSE.
# By accessing, using, copying or modifying this work you indicate your
# agreement to the Shotgun Pipeline Toolkit Source Code License. All rights
# not expressly granted therein are reserved by Shotgun Software Inc.
#

################################################################################

includes:
- ./frameworks.yml

################################################################################
# location descriptors for apps used in this configuration

apps.tk-desktop-libraryimporter.location:
  type: github_release
  organization: nfa-vfxim
  repository: tk-desktop-libraryimporter
  version: 0.3.0

apps.tk-desktop-deliveries.location:
  type: github_release
  organization: nfa-vfxim
  repository: tk-desktop-deliveries
  version: 0.1.1

# ---- Multi apps

# startup
apps.tk-multi-startup.location:
  type: github_release
  organization: nfa-vfxim
  repository: tk-multi-startup
<<<<<<< HEAD
  version: 0.2.3
=======
  version: 0.2.4
>>>>>>> 2a707bb6

# about
apps.tk-multi-about.location:
  type: app_store
  name: tk-multi-about
  version: v0.4.2

# breakdown
apps.tk-multi-breakdown.location:
  type: github_release
  organization: nfa-vfxim
  repository: tk-multi-breakdown
  version: 1.8.0.4

# demo
apps.tk-multi-demo.location:
  type: app_store
  name: tk-multi-demo
  version: v1.3.0

# launchapp
apps.tk-multi-launchapp.location:
  type: app_store
  name: tk-multi-launchapp
  version: v0.12.2

# loader2
apps.tk-multi-loader2.location:
  type: github_release
  organization: nfa-vfxim
  repository: tk-multi-loader2
  version: 1.21.0.7

# publish2
apps.tk-multi-publish2.location:
  type: github_release
  organization: nfa-vfxim
  repository: tk-multi-publish2
  version: 2.5.5.3

# pythonconsole
apps.tk-multi-pythonconsole.location:
  type: app_store
  name: tk-multi-pythonconsole
  version: v1.3.1

# reviewsubmission
apps.tk-multi-reviewsubmission.location:
  type: github_release
  organization: nfa-vfxim
  repository: tk-multi-reviewsubmission
  version: 1.1.1.3

# reviewsubmission2
apps.tk-multi-reviewsubmission2.location:
  type: github_release
  organization: nfa-vfxim
  repository: tk-multi-reviewsubmission2
<<<<<<< HEAD
  version: 1.0.0.2
=======
  version: 1.0.0.1
>>>>>>> 2a707bb6

# deadinereviewsubmission
apps.tk-multi-deadlinereviewsubmission.location:
  type: github_release
  organization: nfa-vfxim
  repository: tk-multi-deadlinereviewsubmission
  version: 0.2.1

# screeningroom
apps.tk-multi-screeningroom.location:
  type: app_store
  name: tk-multi-screeningroom
  version: v0.5.1

# setframerange
apps.tk-multi-setframerange.location:
  type: app_store
  name: tk-multi-setframerange
  version: v0.5.1

# shotgun panel
apps.tk-multi-shotgunpanel.location:
  type: app_store
  name: tk-multi-shotgunpanel
  version: v1.8.3

# snapshot
apps.tk-multi-snapshot.location:
  type: app_store
  name: tk-multi-snapshot
  version: v0.9.1

# workfiles (required for Mari)
apps.tk-multi-workfiles.location:
  type: app_store
  name: tk-multi-workfiles
  version: v0.7.4

# workfiles2
apps.tk-multi-workfiles2.location:
  type: github_release
  organization: nfa-vfxim
  repository: tk-multi-workfiles2
  version: 0.13.0.3

# dev utils
apps.tk-multi-devutils.location:
  type: app_store
  name: tk-multi-devutils
  version: v1.2.1

# ---- Shotgun apps

# shotgun folders
apps.tk-shotgun-folders.location:
  type: app_store
  name: tk-shotgun-folders
  version: v0.3.1

# shotgun launchfolder
apps.tk-shotgun-launchfolder.location:
  type: app_store
  name: tk-shotgun-launchfolder
  version: v0.3.1

# shotgun launchpublish
apps.tk-shotgun-launchpublish.location:
  type: app_store
  name: tk-shotgun-launchpublish
  version: v0.5.1

# ---- Hiero apps

# hiero export
apps.tk-hiero-export.location:
  type: github_release
  organization: nfa-vfxim
  repository: tk-hiero-export
  version: 0.6.0.6

# hiero openinshotgun
apps.tk-hiero-openinshotgun.location:
  type: app_store
  name: tk-hiero-openinshotgun
  version: v0.4.2

# ---- Houdini apps

# houdini alembicnode
apps.tk-houdini-alembicnode.location:
  type: app_store
  name: tk-houdini-alembicnode
  version: v0.5.1

# houdini fbxnode
apps.tk-houdini-fbxnode.location:
  type: github_release
  organization: nfa-vfxim
  repository: tk-houdini-fbxnode
  version: 1.0.1

# houdini mantranode
apps.tk-houdini-mantranode.location:
  type: app_store
  name: tk-houdini-mantranode
  version: v0.5.1

# houdini cachenode
apps.tk-houdini-cachenode.location:
  type: github_release
  organization: nfa-vfxim
  repository: tk-houdini-cachenode
  version: 0.3.3

# houdini arnold
apps.tk-houdini-arnold.location:
  type: github_release
  organization: nfa-vfxim
  repository: tk-houdini-arnold
  version: 0.3.6

# houdini renderman
apps.tk-houdini-renderman.location:
  type: github_release
  organization: nfa-vfxim
  repository: tk-houdini-renderman
<<<<<<< HEAD
  version: 0.3.2
=======
  version: 0.3.3
>>>>>>> 2a707bb6

# houdini usd
apps.tk-houdini-usdrop.location:
  type: github_release
  organization: nfa-vfxim
  repository: tk-houdini-usdrop
  version: 0.1.0

# houdini usd
apps.tk-houdini-template.location:
  type: github_release
  organization: nfa-vfxim
  repository: tk-houdini-template
  version: 0.1.0

# houdini splash screen
apps.tk-houdini-splashscreen.location:
  type: github_release
  organization: maximumfx
  repository: tk-houdini-splashscreen
  version: 1.0.2

# ---- Nuke apps

# quickreview
apps.tk-nuke-quickreview.location:
  type: github_release
  organization: nfa-vfxim
  repository: tk-nuke-quickreview
  version: 1.1.0.1

# writenode
apps.tk-nuke-writenode.location:
  type: github_release
  organization: nfa-vfxim
  repository: tk-nuke-writenode
  version: 2.1.2

# template
apps.tk-nuke-template.location:
  type: github_release
  organization: nfa-vfxim
  repository: tk-nuke-template
  version: 0.2.0

apps.tk-nuke-versiondropper.location:
  type: github_release
  organization: nfa-vfxim
  repository: tk-nuke-versiondropper
  version: 0.1.3

# ---- Flame apps

# flame export
apps.tk-flame-export.location:
  name: tk-flame-export
  type: app_store
  version: v1.10.6

# flame review
apps.tk-flame-review.location:
  name: tk-flame-review
  type: app_store
  version: v1.4.5

# ---- Mari apps

# project manager
apps.tk-mari-projectmanager.location:
  name: tk-mari-projectmanager
  type: app_store
  version: v1.3.1

################################################################################
# reference all of the common frameworks
frameworks: '@frameworks'<|MERGE_RESOLUTION|>--- conflicted
+++ resolved
@@ -36,11 +36,7 @@
   type: github_release
   organization: nfa-vfxim
   repository: tk-multi-startup
-<<<<<<< HEAD
-  version: 0.2.3
-=======
   version: 0.2.4
->>>>>>> 2a707bb6
 
 # about
 apps.tk-multi-about.location:
@@ -99,11 +95,7 @@
   type: github_release
   organization: nfa-vfxim
   repository: tk-multi-reviewsubmission2
-<<<<<<< HEAD
   version: 1.0.0.2
-=======
-  version: 1.0.0.1
->>>>>>> 2a707bb6
 
 # deadinereviewsubmission
 apps.tk-multi-deadlinereviewsubmission.location:
@@ -230,11 +222,7 @@
   type: github_release
   organization: nfa-vfxim
   repository: tk-houdini-renderman
-<<<<<<< HEAD
-  version: 0.3.2
-=======
   version: 0.3.3
->>>>>>> 2a707bb6
 
 # houdini usd
 apps.tk-houdini-usdrop.location:
