--- conflicted
+++ resolved
@@ -36,11 +36,7 @@
 apps.tk-multi-breakdown.location:
   type: app_store
   name: tk-multi-breakdown
-<<<<<<< HEAD
   version: v1.6.0
-=======
-  version: v1.6.1
->>>>>>> 77d21271
 
 # demo
 apps.tk-multi-demo.location:
@@ -231,12 +227,6 @@
   name: tk-nuke-tools
   field: sg_uploaded_app
   version: 63055 #v0.0.6
-<<<<<<< HEAD
-=======
-  ## Dev
-  # type: dev
-  # path: R:\work\chris.reid\github\tk-nuke-tools
->>>>>>> 77d21271
 
 # ocio
 apps.tk-nuke-ocio.location:
