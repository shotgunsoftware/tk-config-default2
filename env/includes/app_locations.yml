--- conflicted
+++ resolved
@@ -49,19 +49,9 @@
   name: tk-multi-loader2
   version: v1.22.1
 apps.tk-multi-publish2.location:
-<<<<<<< HEAD
-#  type: app_store
-#  name: tk-multi-publish2
-#  version: v2.6.4
-  type: git_branch
-  path: https://github.com/shotgunsoftware/tk-multi-publish2.git
-  branch: SHOT-4192-thumbnail-in-bg-mode
-  version: f8f3b8e
-=======
   type: app_store
   name: tk-multi-publish2
   version: v2.6.5
->>>>>>> a72e6c60
 apps.tk-multi-pythonconsole.location:
   type: app_store
   name: tk-multi-pythonconsole
