# Copyright (c) 2016 Shotgun Software Inc.
#
# CONFIDENTIAL AND PROPRIETARY
#
# This work is provided "AS IS" and subject to the Shotgun Pipeline Toolkit
# Source Code License included in this distribution package. See LICENSE.
# By accessing, using, copying or modifying this work you indicate your
# agreement to the Shotgun Pipeline Toolkit Source Code License. All rights
# not expressly granted therein are reserved by Shotgun Software Inc.
#

################################################################################

includes:
- ./frameworks.yml

################################################################################
# location descriptors for apps used in this configuration

alias: &ToolkitComponent CustomNonProjectEntity03

# ---- Multi apps

# render app
# apps.tk-multi-render.location:
#   type: dev
#   path: R:\work\anthony.kramer\shotgun\apps\tk-multi-render

# about
apps.tk-multi-about.location:
  type: app_store
  name: tk-multi-about
  version: v0.2.8

# breakdown
apps.tk-multi-breakdown.location:
  type: app_store
  name: tk-multi-breakdown
<<<<<<< HEAD
  version: v1.5.0
=======
  version: v1.6.1
>>>>>>> b1e2f59f

# demo
apps.tk-multi-demo.location:
  type: app_store
  name: tk-multi-demo
  version: v1.1.0

# launchapp
apps.tk-multi-launchapp.location:
  type: app_store
  name: tk-multi-launchapp
  version: v0.10.3

# loader2
apps.tk-multi-loader2.location:
  type: app_store
  name: tk-multi-loader2
  version: v1.19.3

# publish2
apps.tk-multi-publish2.location:
  type: app_store
  name: tk-multi-publish2
  version: v2.3.4

# pythonconsole
apps.tk-multi-pythonconsole.location:
  type: app_store
  name: tk-multi-pythonconsole
  version: v1.1.2

# reviewsubmission
apps.tk-multi-reviewsubmission.location:
  type: app_store
  name: tk-multi-reviewsubmission
  version: v0.3.2

# screeningroom
apps.tk-multi-screeningroom.location:
  type: app_store
  name: tk-multi-screeningroom
  version: v0.3.3

# setframerange
apps.tk-multi-setframerange.location:
  ### Toolkit App Entity
  type: shotgun
  entity_type: *ToolkitComponent
  name: tk-multi-setframerange
  field: sg_uploaded_app
  version: 10339
  ### App Store
  # type: app_store
  # name: tk-multi-setframerange
  # version: v0.3.0
  ### Dev
  # type: dev
  # path: R:\code\work\anthony.kramer\shotgun\apps\tk-multi-setframerange


# shotgun panel
apps.tk-multi-shotgunpanel.location:
  type: app_store
  name: tk-multi-shotgunpanel
  version: v1.6.3

# snapshot
apps.tk-multi-snapshot.location:
  type: app_store
  name: tk-multi-snapshot
  version: v0.7.4

# workfiles (required for Mari)
apps.tk-multi-workfiles.location:
  type: app_store
  name: tk-multi-workfiles
  version: v0.7.4

# workfiles2
apps.tk-multi-workfiles2.location:
  type: app_store
  name: tk-multi-workfiles2
  version: v0.11.11

# dev utils
apps.tk-multi-devutils.location:
  type: app_store
  name: tk-multi-devutils
  version: v1.0.0

# ---- Shotgun apps

# shotgun folders
apps.tk-shotgun-folders.location:
  ### Toolkit App Entity
  type: shotgun
  entity_type: *ToolkitComponent
  name: tk-shotgun-folders
  field: sg_uploaded_app
  version: 2011
  ### Dev
  # type: dev
  # path: R:\code\work\anthony.kramer\shotgun\apps\tk-shotgun-folders
  ### App Store
  # type: app_store
  # name: tk-shotgun-folders
  # version: v0.1.6

# shotgun launchfolder
apps.tk-shotgun-launchfolder.location:
  type: app_store
  name: tk-shotgun-launchfolder
  version: v0.2.1

# shotgun launchpublish
apps.tk-shotgun-launchpublish.location:
  type: app_store
  name: tk-shotgun-launchpublish
  version: v0.3.0

# ---- Hiero apps

# hiero export
apps.tk-hiero-export.location:
  ### Toolkit App Entity
  type: shotgun
  entity_type: *ToolkitComponent
  name: tk-hiero-export
<<<<<<< HEAD
  field: sg_uploaded_app
  version: 35106
  ### Dev
  # type: dev
  # path: R:\code\work\anthony.kramer\shotgun\apps\tk-hiero-export
  ### App Store
  # type: app_store
  # name: tk-hiero-export
  # version: v0.5.1
=======
  version: v0.5.3
>>>>>>> b1e2f59f

# hiero openinshotgun
apps.tk-hiero-openinshotgun.location:
  type: app_store
  name: tk-hiero-openinshotgun
  version: v0.3.4

# ---- Houdini apps

# houdini alembicnode
apps.tk-houdini-alembicnode.location:
  type: app_store
  name: tk-houdini-alembicnode
  version: v0.3.1

# houdini mantranode
apps.tk-houdini-mantranode.location:
  type: app_store
  name: tk-houdini-mantranode
  version: v0.3.1

# ---- Nuke apps

# quickreview
apps.tk-nuke-quickreview.location:
  type: app_store
  name: tk-nuke-quickreview
  version: v1.0.3

# writenode
apps.tk-nuke-writenode.location:
  ### Toolkit App Entity
  type: shotgun
  entity_type: *ToolkitComponent
  name: tk-nuke-writenode
<<<<<<< HEAD
  field: sg_uploaded_app
  version: 11930 #v1.4.1-cbfx.2
  ### Dev
  # type: dev
  # path: R:\code\work\anthony.kramer\shotgun\apps\tk-nuke-writenode
  ### App Store
  # name: tk-nuke-writenode
  # type: app_store
  # version: v1.4.1

# nuke tools app
apps.tk-nuke-tools.location:
  ## Toolkit App Entity
  type: shotgun
  entity_type: *ToolkitComponent
  name: tk-nuke-tools
  field: sg_uploaded_app
  version: 63055 #v0.0.6
  ## Dev
  # type: dev
  # path: R:\work\chris.reid\github\tk-nuke-tools

# ocio
apps.tk-nuke-ocio.location:
  ### Toolkit App Entity
  type: shotgun
  entity_type: *ToolkitComponent
  name: tk-nuke-ocio
  field: sg_uploaded_app
  version: 43373 #v0.0.4-cbfx
  ### Dev
  # type: dev
  # path: R:\work\anthony.kramer\github\tk-nuke-ocio
=======
  type: app_store
  version: v1.4.2
>>>>>>> b1e2f59f

# ---- Flame apps

# flame export
apps.tk-flame-export.location:
  name: tk-flame-export
  type: app_store
  version: v1.9.3

# flame review
apps.tk-flame-review.location:
  name: tk-flame-review
  type: app_store
  version: v1.3.0

# ---- Mari apps

# project manager
# apps.tk-mari-projectmanager.location:
#   name: tk-mari-projectmanager
#   type: app_store
#   version: v1.2.0

################################################################################
# reference all of the common frameworks
frameworks: '@frameworks'<|MERGE_RESOLUTION|>--- conflicted
+++ resolved
@@ -36,11 +36,7 @@
 apps.tk-multi-breakdown.location:
   type: app_store
   name: tk-multi-breakdown
-<<<<<<< HEAD
-  version: v1.5.0
-=======
   version: v1.6.1
->>>>>>> b1e2f59f
 
 # demo
 apps.tk-multi-demo.location:
@@ -169,7 +165,6 @@
   type: shotgun
   entity_type: *ToolkitComponent
   name: tk-hiero-export
-<<<<<<< HEAD
   field: sg_uploaded_app
   version: 35106
   ### Dev
@@ -178,10 +173,7 @@
   ### App Store
   # type: app_store
   # name: tk-hiero-export
-  # version: v0.5.1
-=======
-  version: v0.5.3
->>>>>>> b1e2f59f
+  # version: v0.5.3
 
 # hiero openinshotgun
 apps.tk-hiero-openinshotgun.location:
@@ -217,7 +209,6 @@
   type: shotgun
   entity_type: *ToolkitComponent
   name: tk-nuke-writenode
-<<<<<<< HEAD
   field: sg_uploaded_app
   version: 11930 #v1.4.1-cbfx.2
   ### Dev
@@ -226,7 +217,7 @@
   ### App Store
   # name: tk-nuke-writenode
   # type: app_store
-  # version: v1.4.1
+  # version: v1.4.2
 
 # nuke tools app
 apps.tk-nuke-tools.location:
@@ -251,10 +242,7 @@
   ### Dev
   # type: dev
   # path: R:\work\anthony.kramer\github\tk-nuke-ocio
-=======
-  type: app_store
-  version: v1.4.2
->>>>>>> b1e2f59f
+
 
 # ---- Flame apps
 
