--- conflicted
+++ resolved
@@ -36,11 +36,7 @@
   type: github_release
   organization: nfa-vfxim
   repository: tk-multi-startup
-<<<<<<< HEAD
   version: 0.2.3
-=======
-  version: 0.2.4
->>>>>>> 2a707bb6
 
 # about
 apps.tk-multi-about.location:
@@ -94,8 +90,6 @@
   repository: tk-multi-reviewsubmission
   version: 1.1.1.3
 
-<<<<<<< HEAD
-=======
 # reviewsubmission2
 apps.tk-multi-reviewsubmission2.location:
   type: github_release
@@ -103,7 +97,6 @@
   repository: tk-multi-reviewsubmission2
   version: 1.0.0.1
 
->>>>>>> 2a707bb6
 # deadinereviewsubmission
 apps.tk-multi-deadlinereviewsubmission.location:
   type: github_release
@@ -217,16 +210,6 @@
   repository: tk-houdini-cachenode
   version: 0.3.3
 
-<<<<<<< HEAD
-# houdini flipbook
-apps.tk-houdini-flipbook.location:
-  type: github_release
-  organization: nfa-vfxim
-  repository: tk-houdini-flipbook
-  version: 1.2.1
-
-=======
->>>>>>> 2a707bb6
 # houdini arnold
 apps.tk-houdini-arnold.location:
   type: github_release
@@ -239,11 +222,7 @@
   type: github_release
   organization: nfa-vfxim
   repository: tk-houdini-renderman
-<<<<<<< HEAD
   version: 0.3.4
-=======
-  version: 0.3.3
->>>>>>> 2a707bb6
 
 # houdini usd
 apps.tk-houdini-usdrop.location:
