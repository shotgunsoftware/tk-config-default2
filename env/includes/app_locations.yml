# Copyright (c) 2016 Shotgun Software Inc.
#
# CONFIDENTIAL AND PROPRIETARY
#
# This work is provided "AS IS" and subject to the Shotgun Pipeline Toolkit
# Source Code License included in this distribution package. See LICENSE.
# By accessing, using, copying or modifying this work you indicate your
# agreement to the Shotgun Pipeline Toolkit Source Code License. All rights
# not expressly granted therein are reserved by Shotgun Software Inc.
#

################################################################################

includes:
- ./frameworks.yml

################################################################################
# location descriptors for apps used in this configuration

# ---- Multi apps

# about
apps.tk-multi-about.location:
  type: app_store
  name: tk-multi-about
  version: v0.3.3

# breakdown
apps.tk-multi-breakdown.location:
  type: app_store
  name: tk-multi-breakdown
  version: v1.7.3

# breakdown2
apps.tk-multi-breakdown2.location:
  type: app_store
  name: tk-multi-breakdown2
  version: v0.1.0

# demo
apps.tk-multi-demo.location:
  type: app_store
  name: tk-multi-demo
  version: v1.2.0

# launchapp
apps.tk-multi-launchapp.location:
  type: app_store
  name: tk-multi-launchapp
  version: v0.11.2

# loader2
apps.tk-multi-loader2.location:
  type: app_store
  name: tk-multi-loader2
  version: v1.20.3

# publish2
apps.tk-multi-publish2.location:
  type: git_branch
  path: https://github.com/shotgunsoftware/tk-multi-publish2.git
  branch: local-properties
  version: d4cfc46

# pythonconsole
apps.tk-multi-pythonconsole.location:
  type: app_store
  name: tk-multi-pythonconsole
  version: v1.2.5

# reviewsubmission
apps.tk-multi-reviewsubmission.location:
  type: app_store
  name: tk-multi-reviewsubmission
  version: v1.1.1

# screeningroom
apps.tk-multi-screeningroom.location:
  type: app_store
  name: tk-multi-screeningroom
  version: v0.4.1

# setframerange
apps.tk-multi-setframerange.location:
  type: app_store
  name: tk-multi-setframerange
  version: v0.4.1

# shotgun panel
apps.tk-multi-shotgunpanel.location:
<<<<<<< HEAD
  type: app_store
  name: tk-multi-shotgunpanel
  version: v1.7.2
=======
  # type: app_store
  # name: tk-multi-shotgunpanel
  # version: v1.7.1
  type: git_branch
  branch: master
  path: https://github.com/shotgunsoftware/tk-multi-shotgunpanel
  version: 2bd7b25
>>>>>>> 584a1e1a

# snapshot
apps.tk-multi-snapshot.location:
  type: app_store
  name: tk-multi-snapshot
  version: v0.8.1

# workfiles2
apps.tk-multi-workfiles2.location:
  type: git_branch
  path: https://github.com/shotgunsoftware/tk-multi-workfiles2.git
  branch: SHOT-3223
  version: e26ccfe

# dev utils
apps.tk-multi-devutils.location:
  type: app_store
  name: tk-multi-devutils
  version: v1.1.0

# ---- Shotgun apps

# shotgun folders
apps.tk-shotgun-folders.location:
  type: app_store
  name: tk-shotgun-folders
  version: v0.2.0

# shotgun launchfolder
apps.tk-shotgun-launchfolder.location:
  type: app_store
  name: tk-shotgun-launchfolder
  version: v0.2.1

# shotgun launchpublish
apps.tk-shotgun-launchpublish.location:
  type: app_store
  name: tk-shotgun-launchpublish
  version: v0.4.1

# shotgun launchvredreview
apps.tk-shotgun-launchvredreview.location:
  type: app_store
  name: tk-shotgun-launchvredreview
  version: v1.0.1

# ---- Hiero apps

# hiero export
apps.tk-hiero-export.location:
  type: app_store
  name: tk-hiero-export
  version: v0.6.0

# hiero openinshotgun
apps.tk-hiero-openinshotgun.location:
  type: app_store
  name: tk-hiero-openinshotgun
  version: v0.3.5

# ---- Houdini apps

# houdini alembicnode
apps.tk-houdini-alembicnode.location:
  type: app_store
  name: tk-houdini-alembicnode
  version: v0.4.1

# houdini mantranode
apps.tk-houdini-mantranode.location:
  type: app_store
  name: tk-houdini-mantranode
  version: v0.4.1

# ---- Nuke apps

# quickreview
apps.tk-nuke-quickreview.location:
  type: app_store
  name: tk-nuke-quickreview
  version: v1.1.0

# writenode
apps.tk-nuke-writenode.location:
  name: tk-nuke-writenode
  type: app_store
  version: v1.5.0

# ---- Flame apps

# flame export
apps.tk-flame-export.location:
  name: tk-flame-export
  type: app_store
  version: v1.10.1

# flame review
apps.tk-flame-review.location:
  name: tk-flame-review
  type: app_store
  version: v1.4.1

# ---- Mari apps

# project manager
apps.tk-mari-projectmanager.location:
  name: tk-mari-projectmanager
  type: app_store
  version: v1.2.2

# ---- Custom apps

apps.tk-multi-publishbatch.location:
  type: dev
  path: "{CONFIG_FOLDER}/dev/tk-multi-publishbatch"

################################################################################
# reference all of the common frameworks
frameworks: '@frameworks'<|MERGE_RESOLUTION|>--- conflicted
+++ resolved
@@ -88,19 +88,9 @@
 
 # shotgun panel
 apps.tk-multi-shotgunpanel.location:
-<<<<<<< HEAD
   type: app_store
   name: tk-multi-shotgunpanel
   version: v1.7.2
-=======
-  # type: app_store
-  # name: tk-multi-shotgunpanel
-  # version: v1.7.1
-  type: git_branch
-  branch: master
-  path: https://github.com/shotgunsoftware/tk-multi-shotgunpanel
-  version: 2bd7b25
->>>>>>> 584a1e1a
 
 # snapshot
 apps.tk-multi-snapshot.location:
