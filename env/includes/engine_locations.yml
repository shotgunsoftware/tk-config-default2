# Copyright (c) 2017 Shotgun Software Inc.
#
# CONFIDENTIAL AND PROPRIETARY
#
# This work is provided "AS IS" and subject to the Shotgun Pipeline Toolkit
# Source Code License included in this distribution package. See LICENSE.
# By accessing, using, copying or modifying this work you indicate your
# agreement to the Shotgun Pipeline Toolkit Source Code License. All rights
# not expressly granted therein are reserved by Shotgun Software Inc.
#

# location descriptors for engines used in this configuration

################################################################################

# 3dsMax
engines.tk-3dsmaxplus.location:
  type: app_store
  name: tk-3dsmaxplus
  version: v0.6.2
engines.tk-3dsmax.location:
  type: app_store
  name: tk-3dsmax
  version: v1.2.4
engines.tk-aftereffects.location:
  type: app_store
  name: tk-aftereffects
  version: v0.3.3
engines.tk-alias.location:
  type: app_store
  name: tk-alias
  version: v2.1.8
engines.tk-desktop.location:
  type: app_store
  name: tk-desktop
  version: v2.6.6
engines.tk-desktop2.location:
  type: app_store
  name: tk-desktop2
  version: v1.5.1
engines.tk-flame.location:
  type: app_store
  name: tk-flame
  version: v1.17.7
engines.tk-houdini.location:
  type: app_store
  name: tk-houdini
  version: v1.8.4
engines.tk-mari.location:
  type: app_store
  name: tk-mari
  version: v1.3.3
engines.tk-maya.location:
  type: app_store
  name: tk-maya
  version: v0.11.4
engines.tk-motionbuilder.location:
  type: app_store
  name: tk-motionbuilder
  version: v0.6.4
engines.tk-nuke.location:
  type: app_store
  name: tk-nuke
  version: v0.14.4
engines.tk-photoshopcc.location:
  type: app_store
  name: tk-photoshopcc
  version: v1.9.4
engines.tk-shell.location:
  type: app_store
  name: tk-shell
  version: v0.9.2
engines.tk-shotgun.location:
  type: app_store
  name: tk-shotgun
  version: v0.10.2
engines.tk-vred.location:
<<<<<<< HEAD
  type: git_branch
  path: https://github.com/shotgunsoftware/tk-vred.git
  branch: main
  version: 207efb6
=======
  type: app_store
  name: tk-vred
  version: v2.1.5
>>>>>>> c4bc9a10
<|MERGE_RESOLUTION|>--- conflicted
+++ resolved
@@ -75,13 +75,6 @@
   name: tk-shotgun
   version: v0.10.2
 engines.tk-vred.location:
-<<<<<<< HEAD
-  type: git_branch
-  path: https://github.com/shotgunsoftware/tk-vred.git
-  branch: main
-  version: 207efb6
-=======
   type: app_store
   name: tk-vred
-  version: v2.1.5
->>>>>>> c4bc9a10
+  version: v2.1.5