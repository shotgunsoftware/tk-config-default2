# Copyright (c) 2017 Shotgun Software Inc.
#
# CONFIDENTIAL AND PROPRIETARY
#
# This work is provided "AS IS" and subject to the Shotgun Pipeline Toolkit
# Source Code License included in this distribution package. See LICENSE.
# By accessing, using, copying or modifying this work you indicate your
# agreement to the Shotgun Pipeline Toolkit Source Code License. All rights
# not expressly granted therein are reserved by Shotgun Software Inc.
#

# location descriptors for engines used in this configuration

################################################################################

# 3dsMax
engines.tk-3dsmaxplus.location:
  type: app_store
  name: tk-3dsmaxplus
  version: v0.6.2
engines.tk-3dsmax.location:
  type: app_store
  name: tk-3dsmax
  version: v1.3.0
engines.tk-aftereffects.location:
  type: app_store
  name: tk-aftereffects
  version: v0.4.0
engines.tk-alias.location:
  type: app_store
  name: tk-alias
<<<<<<< HEAD
  version: v3.0.2
  # type: git_branch
  # branch: develop
  # path: https://github.com/shotgunsoftware/tk-alias.git
  # version: 188aec5
  # type: dev
  # windows_path: C:\Users\qa\sg_envs\dev\tk\tk-alias
=======
  version: v3.1.0
>>>>>>> abcef5ab
engines.tk-desktop.location:
  type: app_store
  name: tk-desktop
  version: v2.7.0
engines.tk-desktop2.location:
  type: app_store
  name: tk-desktop2
  version: v1.6.0
engines.tk-flame.location:
  type: app_store
  name: tk-flame
  version: v1.19.0
engines.tk-houdini.location:
  type: app_store
  name: tk-houdini
  version: v1.9.0
engines.tk-mari.location:
  type: app_store
  name: tk-mari
  version: v1.4.0
engines.tk-maya.location:
  type: app_store
  name: tk-maya
  version: v0.12.0
engines.tk-motionbuilder.location:
  type: app_store
  name: tk-motionbuilder
  version: v0.7.0
engines.tk-nuke.location:
  type: app_store
  name: tk-nuke
  version: v0.15.0
engines.tk-photoshopcc.location:
  type: app_store
  name: tk-photoshopcc
  version: v1.10.0
engines.tk-shell.location:
  type: app_store
  name: tk-shell
  version: v0.10.0
engines.tk-shotgun.location:
  type: app_store
  name: tk-shotgun
  version: v0.11.0
engines.tk-vred.location:
  type: app_store
  name: tk-vred
  version: v3.1.1<|MERGE_RESOLUTION|>--- conflicted
+++ resolved
@@ -29,17 +29,7 @@
 engines.tk-alias.location:
   type: app_store
   name: tk-alias
-<<<<<<< HEAD
-  version: v3.0.2
-  # type: git_branch
-  # branch: develop
-  # path: https://github.com/shotgunsoftware/tk-alias.git
-  # version: 188aec5
-  # type: dev
-  # windows_path: C:\Users\qa\sg_envs\dev\tk\tk-alias
-=======
   version: v3.1.0
->>>>>>> abcef5ab
 engines.tk-desktop.location:
   type: app_store
   name: tk-desktop
