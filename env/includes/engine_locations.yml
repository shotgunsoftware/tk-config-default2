# Copyright (c) 2017 Shotgun Software Inc.
#
# CONFIDENTIAL AND PROPRIETARY
#
# This work is provided "AS IS" and subject to the Shotgun Pipeline Toolkit
# Source Code License included in this distribution package. See LICENSE.
# By accessing, using, copying or modifying this work you indicate your
# agreement to the Shotgun Pipeline Toolkit Source Code License. All rights
# not expressly granted therein are reserved by Shotgun Software Inc.
#

# location descriptors for engines used in this configuration

################################################################################

# 3dsMax
engines.tk-3dsmaxplus.location:
  type: app_store
  name: tk-3dsmaxplus
  version: v0.5.10

engines.tk-3dsmax.location:
  type: app_store
  name: tk-3dsmax
  version: v1.1.4

# After Effects
engines.tk-aftereffects.location:
  type: app_store
  name: tk-aftereffects
  version: v0.2.0

# Alias
engines.tk-alias.location:
  type: app_store
  name: tk-alias
  version: v2.0.6

# Desktop
engines.tk-desktop.location:
  type: app_store
  name: tk-desktop
  version: v2.5.6

# Desktop2
engines.tk-desktop2.location:
  type: app_store
  name: tk-desktop2
  version: v1.4.3

# Flame
engines.tk-flame.location:
  type: app_store
  name: tk-flame
  version: v1.15.6

# Houdini
engines.tk-houdini.location:
  type: app_store
  name: tk-houdini
  version: v1.7.2

# Mari
engines.tk-mari.location:
  type: app_store
  name: tk-mari
  version: v1.2.2

# Maya
engines.tk-maya.location:
  type: app_store
  name: tk-maya
  version: v0.10.1

# Motion Builder
engines.tk-motionbuilder.location:
  type: app_store
  name: tk-motionbuilder
  version: v0.5.1

# Nuke
engines.tk-nuke.location:
  type: app_store
  name: tk-nuke
  version: v0.12.7

# Photoshop
engines.tk-photoshopcc.location:
  type: app_store
  name: tk-photoshopcc
  version: v1.8.1

# Shell
engines.tk-shell.location:
  type: app_store
  name: tk-shell
  version: v0.8.1

# Shotgun
engines.tk-shotgun.location:
  type: app_store
  name: tk-shotgun
  version: v0.9.0

# VRED
engines.tk-vred.location:
  type: app_store
  name: tk-vred
  version: v2.0.6

# SketchBook
engines.tk-sketchbook.location:
<<<<<<< HEAD
  type: app_store
  name: tk-sketchbook
  version: v0.3.0
=======
#  type: app_store
#  name: tk-sketchbook
#  version: v0.2.9
#   type: dev
#   mac_path: /Users/t_aitcr/git/tk-sketchbook
#   windows_path: C:\Users\t_aitcradmin\PycharmProjects\tk-sketchbook
  type: git_branch
  path: https://github.com/shotgunsoftware/tk-sketchbook.git
  branch: SHOT-3478-TEMP
  version: 234d72c
>>>>>>> 9a4499f0
<|MERGE_RESOLUTION|>--- conflicted
+++ resolved
@@ -108,13 +108,8 @@
   name: tk-vred
   version: v2.0.6
 
-# SketchBook
+# Sketchbook
 engines.tk-sketchbook.location:
-<<<<<<< HEAD
-  type: app_store
-  name: tk-sketchbook
-  version: v0.3.0
-=======
 #  type: app_store
 #  name: tk-sketchbook
 #  version: v0.2.9
@@ -124,5 +119,4 @@
   type: git_branch
   path: https://github.com/shotgunsoftware/tk-sketchbook.git
   branch: SHOT-3478-TEMP
-  version: 234d72c
->>>>>>> 9a4499f0
+  version: 234d72c