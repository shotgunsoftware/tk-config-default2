--- conflicted
+++ resolved
@@ -1,129 +1,126 @@
-# Copyright (c) 2017 Shotgun Software Inc.
-#
-# CONFIDENTIAL AND PROPRIETARY
-#
-# This work is provided "AS IS" and subject to the Shotgun Pipeline Toolkit
-# Source Code License included in this distribution package. See LICENSE.
-# By accessing, using, copying or modifying this work you indicate your
-# agreement to the Shotgun Pipeline Toolkit Source Code License. All rights
-# not expressly granted therein are reserved by Shotgun Software Inc.
-#
-
-# location descriptors for engines used in this configuration
-
-################################################################################
-
-# 3dsMax
-engines.tk-3dsmaxplus.location:
-  type: app_store
-  name: tk-3dsmaxplus
-  version: v0.6.2
-
-engines.tk-3dsmax.location:
-  type: app_store
-  name: tk-3dsmax
-  version: v1.1.6
-
-# After Effects
-engines.tk-aftereffects.location:
-  type: app_store
-  name: tk-aftereffects
-  version: v0.3.2
-
-# Alias
-engines.tk-alias.location:
-  type: app_store
-  name: tk-alias
-  version: v2.1.7
-
-# Desktop
-engines.tk-desktop.location:
-  type: app_store
-  name: tk-desktop
-  version: v2.6.4
-
-# Desktop2
-engines.tk-desktop2.location:
-  type: app_store
-  name: tk-desktop2
-  version: v1.5.1
-
-# Flame
-engines.tk-flame.location:
-  type: app_store
-  name: tk-flame
-  version: v1.17.6
-
-# Houdini
-engines.tk-houdini.location:
-  type: github_release
-  organization: nfa-vfxim
-  repository: tk-houdini
-  version: 1.8.5.2
-
-# Mari
-engines.tk-mari.location:
-  type: app_store
-  name: tk-mari
-  version: v1.3.3
-
-# Maya
-engines.tk-maya.location:
-  type: github_release
-  organization: nfa-vfxim
-  repository: tk-maya
-  version: 0.11.1.6
-
-# Motion Builder
-engines.tk-motionbuilder.location:
-  type: app_store
-  name: tk-motionbuilder
-  version: v0.6.4
-
-# Nuke
-engines.tk-nuke.location:
-  type: github_release
-  organization: nfa-vfxim
-  repository: tk-nuke
-  version: 0.14.5.1
-
-# Photoshop
-engines.tk-photoshopcc.location:
-  type: app_store
-  name: tk-photoshopcc
-  version: v1.9.3
-
-# Shell
-engines.tk-shell.location:
-  type: app_store
-  name: tk-shell
-  version: v0.9.2
-
-# Shotgun
-engines.tk-shotgun.location:
-  type: app_store
-  name: tk-shotgun
-  version: v0.10.2
-
-# VRED
-engines.tk-vred.location:
-  type: app_store
-  name: tk-vred
-  version: v2.1.4
-
-<<<<<<< HEAD
-#Substance Painter
-engines.tk-substancepainter.location:
-  type: github_release
-  organization: nfa-vfxim
-  repository: tk-substancepainter
-  version: 1.0.1
-=======
-# Unreal
-engines.tk-unreal.location:
-  version: v1.2.0
-  type: github_release
-  organization: ue4plugins
-  repository: tk-unreal
-
->>>>>>> 477804fd
+# Copyright (c) 2017 Shotgun Software Inc.
+#
+# CONFIDENTIAL AND PROPRIETARY
+#
+# This work is provided "AS IS" and subject to the Shotgun Pipeline Toolkit
+# Source Code License included in this distribution package. See LICENSE.
+# By accessing, using, copying or modifying this work you indicate your
+# agreement to the Shotgun Pipeline Toolkit Source Code License. All rights
+# not expressly granted therein are reserved by Shotgun Software Inc.
+#
+
+# location descriptors for engines used in this configuration
+
+################################################################################
+
+# 3dsMax
+engines.tk-3dsmaxplus.location:
+  type: app_store
+  name: tk-3dsmaxplus
+  version: v0.6.2
+
+engines.tk-3dsmax.location:
+  type: app_store
+  name: tk-3dsmax
+  version: v1.1.6
+
+# After Effects
+engines.tk-aftereffects.location:
+  type: app_store
+  name: tk-aftereffects
+  version: v0.3.2
+
+# Alias
+engines.tk-alias.location:
+  type: app_store
+  name: tk-alias
+  version: v2.1.7
+
+# Desktop
+engines.tk-desktop.location:
+  type: app_store
+  name: tk-desktop
+  version: v2.6.4
+
+# Desktop2
+engines.tk-desktop2.location:
+  type: app_store
+  name: tk-desktop2
+  version: v1.5.1
+
+# Flame
+engines.tk-flame.location:
+  type: app_store
+  name: tk-flame
+  version: v1.17.6
+
+# Houdini
+engines.tk-houdini.location:
+  type: github_release
+  organization: nfa-vfxim
+  repository: tk-houdini
+  version: 1.8.5.2
+
+# Mari
+engines.tk-mari.location:
+  type: app_store
+  name: tk-mari
+  version: v1.3.3
+
+# Maya
+engines.tk-maya.location:
+  type: github_release
+  organization: nfa-vfxim
+  repository: tk-maya
+  version: 0.11.1.6
+
+# Motion Builder
+engines.tk-motionbuilder.location:
+  type: app_store
+  name: tk-motionbuilder
+  version: v0.6.4
+
+# Nuke
+engines.tk-nuke.location:
+  type: github_release
+  organization: nfa-vfxim
+  repository: tk-nuke
+  version: 0.14.5.1
+
+# Photoshop
+engines.tk-photoshopcc.location:
+  type: app_store
+  name: tk-photoshopcc
+  version: v1.9.3
+
+# Shell
+engines.tk-shell.location:
+  type: app_store
+  name: tk-shell
+  version: v0.9.2
+
+# Shotgun
+engines.tk-shotgun.location:
+  type: app_store
+  name: tk-shotgun
+  version: v0.10.2
+
+# VRED
+engines.tk-vred.location:
+  type: app_store
+  name: tk-vred
+  version: v2.1.4
+
+#Substance Painter
+engines.tk-substancepainter.location:
+  type: github_release
+  organization: nfa-vfxim
+  repository: tk-substancepainter
+  version: 1.0.1
+
+# Unreal
+engines.tk-unreal.location:
+  version: v1.2.0
+  type: github_release
+  organization: ue4plugins
+  repository: tk-unreal