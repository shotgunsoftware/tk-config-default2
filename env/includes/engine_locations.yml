--- conflicted
+++ resolved
@@ -22,19 +22,9 @@
   name: tk-aftereffects
   version: v0.4.0
 engines.tk-alias.location:
-<<<<<<< HEAD
-  # type: app_store
-  # name: tk-alias
-  # version: v3.2.0
-  type: git_branch
-  branch: ticket/SHOT-4158-dv-auto-refresh
-  path: https://github.com/shotgunsoftware/tk-alias.git
-  version: 2561ff3
-=======
   type: app_store
   name: tk-alias
   version: v3.3.0
->>>>>>> b9d4fb8d
 engines.tk-desktop.location:
   type: app_store
   name: tk-desktop
@@ -56,19 +46,9 @@
   name: tk-mari
   version: v1.4.1
 engines.tk-maya.location:
-<<<<<<< HEAD
-#  type: app_store
-#  name: tk-maya
-  # version: v0.12.1
-  type: git_branch
-  path: https://github.com/shotgunsoftware/tk-maya.git
-  branch: SHOT-4029-maya-DV
-  version: db69261
-=======
   type: app_store
   name: tk-maya
   version: v0.13.0
->>>>>>> b9d4fb8d
 engines.tk-motionbuilder.location:
   type: app_store
   name: tk-motionbuilder
@@ -90,16 +70,6 @@
   name: tk-shotgun
   version: v0.11.0
 engines.tk-vred.location:
-<<<<<<< HEAD
-  # type: app_store
-  # name: tk-vred
-  # version: v3.2.1
-  type: git_branch
-  branch: ticket/SHOT-4158-dv-auto-refresh
-  path: https://github.com/shotgunsoftware/tk-vred.git
-  version: 9817f3a
-=======
   type: app_store
   name: tk-vred
-  version: v3.3.0
->>>>>>> b9d4fb8d
+  version: v3.3.0