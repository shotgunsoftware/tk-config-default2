--- conflicted
+++ resolved
@@ -77,8 +77,4 @@
 engines.tk-vred.location:
   type: app_store
   name: tk-vred
-<<<<<<< HEAD
-  version: v2.1.1 # Need v2.1.2 before releasing
-=======
-  version: v2.1.2
->>>>>>> 7889dd26
+  version: v2.1.2