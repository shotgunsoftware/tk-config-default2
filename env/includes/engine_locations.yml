--- conflicted
+++ resolved
@@ -51,17 +51,13 @@
   name: tk-mari
   version: v1.4.1
 engines.tk-maya.location:
-<<<<<<< HEAD
 #  type: app_store
 #  name: tk-maya
-#  version: v0.11.4
-  type: dev
-  windows_path: C:\Users\qa\sg_envs\dev\tk\tk-maya
-=======
-  type: app_store
-  name: tk-maya
-  version: v0.12.1
->>>>>>> 272d22ba
+  # version: v0.12.1
+  type: git_branch
+  path: https://github.com/shotgunsoftware/tk-maya.git
+  branch: SHOT-4029-maya-DV
+  version: 5a61853
 engines.tk-motionbuilder.location:
   type: app_store
   name: tk-motionbuilder
