# Copyright (c) 2017 ShotGrid Software Inc.
#
# CONFIDENTIAL AND PROPRIETARY
#
# This work is provided "AS IS" and subject to the ShotGrid Pipeline Toolkit
# Source Code License included in this distribution package. See LICENSE.
# By accessing, using, copying or modifying this work you indicate your
# agreement to the ShotGrid Pipeline Toolkit Source Code License. All rights
# not expressly granted therein are reserved by ShotGrid Software Inc.

################################################################################

includes:
- ../app_locations.yml

################################################################################

publish_help_url: &help_url "https://support.shotgunsoftware.com/hc/en-us/articles/115000068574-Integrations-User-Guide#The%20Publisher"

################################################################################

# ---- Stand alone publish

settings.tk-multi-publish2.standalone:
  display_name: Submit
  pre_publish: "{self}/collector.py:{config}/tk-multi-publish2/basic/desktop/pre_publish.py"
  collector: "{self}/collector.py:{config}/tk-multi-publish2/basic/desktop/collector.py"
  path_info: "{self}/path_info.py:{config}/tk-multi-publish2/basic/desktop/path_info.py"
  enable_manual_load: true

  publish_plugins:
  # - name: Slap Comp for Review
  #   hook: "{config}/tk-multi-publish2/basic/desktop/slap_comp.py"
  #   settings: {}
  - name: Version for review
    hook: "{self}/upload_version.py:{config}/tk-multi-publish2/basic/general/upload_version.py"
    settings: {}
  - name: Publish to ShotGrid
    hook: "{self}/publish_file.py:{config}/tk-multi-publish2/basic/desktop/publish_file.py"
    settings: {}
  - name: Create Alembic
    hook: "{config}/tk-multi-publish2/basic/desktop/create_alembic.py"
    settings: {}
  - name: Outsource Version for review
    hook: "{config}/tk-multi-publish2/basic/outsource/outsource_upload_version.py"
    settings: {}
  - name: Outsource Publish
    hook: "{config}/tk-multi-publish2/basic/outsource/outsource_publish_file.py"
    settings: {}
  - name: Outsource Create Alembic
    hook: "{config}/tk-multi-publish2/basic/outsource/outsource_create_alembic.py"
    settings: {}
  help_url: *help_url
  location: "@apps.tk-multi-publish2.location"

################################################################################

# ---- 3dsMax

# asset step
settings.tk-multi-publish2.3dsmaxplus.asset_step: &settings_tk-multi-publish2_3dsmaxplus_asset_step
  collector: "{self}/collector.py:{engine}/tk-multi-publish2/basic/collector.py"
  collector_settings:
      Work Template: max_asset_work
  publish_plugins:
  - name: Publish to ShotGrid
    hook: "{self}/publish_file.py"
    settings: {}
  # - name: Upload for review
  #   hook: "{self}/upload_version.py"
  #   settings: {}
  - name: Begin file versioning
    hook: "{engine}/tk-multi-publish2/basic/start_version_control.py"
    settings: {}
  - name: Publish to ShotGrid
    hook: "{self}/publish_file.py:{engine}/tk-multi-publish2/basic/publish_session.py"
    settings:
        Publish Template: max_asset_publish
  - name: Publish to ShotGrid
    hook: "{self}/publish_file.py:{engine}/tk-multi-publish2/basic/publish_session_geometry.py"
    settings:
        Publish Template: asset_alembic_cache
  help_url: *help_url
  location: "@apps.tk-multi-publish2.location"

# shot step
settings.tk-multi-publish2.3dsmaxplus.shot_step: &settings_tk-multi-publish2_3dsmaxplus_shot_step
  collector: "{self}/collector.py:{engine}/tk-multi-publish2/basic/collector.py"
  collector_settings:
      Work Template: max_shot_work
  publish_plugins:
  - name: Publish to ShotGrid
    hook: "{self}/publish_file.py"
    settings: {}
  # - name: Upload for review
  #   hook: "{self}/upload_version.py"
  #   settings: {}
  - name: Begin file versioning
    hook: "{engine}/tk-multi-publish2/basic/start_version_control.py"
    settings: {}
  - name: Publish to ShotGrid
    hook: "{self}/publish_file.py:{engine}/tk-multi-publish2/basic/publish_session.py"
    settings:
        Publish Template: max_shot_publish
  help_url: *help_url
  location: "@apps.tk-multi-publish2.location"


# ---- 3dsMax

# Uses the exact same settings. The {engine} resolves the hook at the right location.
# asset step
settings.tk-multi-publish2.3dsmax.asset_step: *settings_tk-multi-publish2_3dsmaxplus_asset_step
# shot step
settings.tk-multi-publish2.3dsmax.shot_step: *settings_tk-multi-publish2_3dsmaxplus_shot_step

################################################################################

# ---- Houdini

# asset step
settings.tk-multi-publish2.houdini.asset_step:
  collector: "{self}/collector.py:{config}/tk-multi-publish2/basic/houdini/collector.py"
  collector_settings:
      Work Template: houdini_asset_work

  publish_plugins:
  - name: Publish File
    hook: "{self}/publish_file.py"
    settings: {}
  # - name: Upload for review
  #   hook: "{self}/upload_version.py"
  #   settings: {}
  - name: Begin file versioning
    #hook: "{config}/tk-multi-publish2/basic/houdini/start_version_control.py"
    hook: "{engine}/tk-multi-publish2/basic/start_version_control.py"
    settings: {}
  
  - name: Publish Session
    hook: "{self}/publish_file.py:{config}/tk-multi-publish2/basic/houdini/publish_session.py"
    settings:
        Publish Template: houdini_asset_publish
  
  - name: Publish NULL
    hook: "{config}/tk-multi-publish2/basic/houdini/publish_null.py"
    settings: {}

  help_url: *help_url
  location: "@apps.tk-multi-publish2.location"

# shot step
settings.tk-multi-publish2.houdini.shot_step:
  collector: "{self}/collector.py:{config}/tk-multi-publish2/basic/houdini/collector.py"
  collector_settings:
      Work Template: houdini_shot_work
  publish_plugins:
  - name: Publish File
    hook: "{self}/publish_file.py"
    settings: {}

  - name: Begin file versioning
    hook: "{engine}/tk-multi-publish2/basic/start_version_control.py"
    settings: {}

  - name: Publish Session
    hook: "{self}/publish_file.py:{config}/tk-multi-publish2/basic/houdini/publish_session.py"
    settings:
        Publish Template: houdini_shot_publish

  - name: Publish NULL
    hook: "{config}/tk-multi-publish2/basic/houdini/publish_null.py"
    settings: {}

  help_url: *help_url
  location: "@apps.tk-multi-publish2.location"

################################################################################

# ---- Mari

# asset_step
settings.tk-multi-publish2.mari.asset_step:
  collector: "{self}/collector.py:{config}/tk-multi-publish2/basic/mari/collector.py"
  publish_plugins:
  - name: Publish to ShotGrid
    hook: "{self}/publish_file.py"
    settings: {}
  - name: Publish to EXR
    hook: "{self}/publish_file.py:{config}/tk-multi-publish2/basic/mari/publish_mari_textures.py"
    settings:
      Publish Template: asset_mari_texture_exr
  - name: Upload for review
    hook: "{self}/upload_version.py"
    settings: {}
  help_url: *help_url
  location: "@apps.tk-multi-publish2.location"

################################################################################

# ---- Maya

# asset step
settings.tk-multi-publish2.maya.asset_step:
  pre_publish: "{config}/tk-multi-publish2/basic/maya/pre_publish.py"
  collector: "{self}/collector.py:{config}/tk-multi-publish2/basic/maya/collector.py"
  collector_settings:
      Work Template: maya_asset_work
  publish_plugins:
  - name: Publish to ShotGrid
    hook: "{self}/publish_file.py"
    settings: {}
  # - name: Upload for review
  #   hook: "{self}/upload_version.py"
  #   settings: {}
  - name: Begin file versioning
    hook: "{engine}/tk-multi-publish2/basic/start_version_control.py"
    settings: {}
  - name: Publish Session
    hook: "{self}/publish_file.py:{config}/tk-multi-publish2/basic/maya/publish_session.py"
    settings:
        Publish Template: maya_asset_publish
  - name: Publish Shaders
    hook: "{self}/publish_file.py:{config}/tk-multi-publish2/basic/maya/publish_shader_network.py"
    settings:
        Publish Template: maya_shader_network_publish
  - name: Publish Camera
    hook: "{self}/publish_file.py:{config}/tk-multi-publish2/basic/maya/publish_camera.py"
    settings:
        Publish Template: maya_asset_camera_publish
        Cameras: ["cam_main*"]
  - name: Publish to Alembic
    hook: "{self}/publish_file.py:{config}/tk-multi-publish2/basic/maya/publish_session_geometry.py"
    settings:
        # Publish Template: asset_alembic_cache
        Publish Template: maya_asset_cache_alembic_file
  - name: Publish Assembly definition
    hook: "{self}/publish_file.py:{config}/tk-multi-publish2/basic/maya/publish_assembly_definition.py"
    settings:
        Publish Template: maya_asset_assembly_publish
  - name: Publish Arnold Stand-in
    hook: "{self}/publish_file.py:{config}/tk-multi-publish2/basic/maya/publish_standin.py"
    settings:
<<<<<<< HEAD
        Publish Template: maya_asset_standin_publish
  - name: Publish Animation
    hook: "{self}/publish_file.py:{config}/tk-multi-publish2/basic/maya/publish_animation.py"
    settings:
        Publish Template: maya_asset_animation_publish
=======
        Publish Template: maya_asset_cache_standin_file
>>>>>>> 71f7d159
  help_url: *help_url
  location: "@apps.tk-multi-publish2.location"

# shot step
settings.tk-multi-publish2.maya.shot_step:
  collector: "{self}/collector.py:{engine}/tk-multi-publish2/basic/collector.py:{config}/tk-multi-publish2/basic/maya/collector.py"
  collector_settings:
      Work Template: maya_shot_work
  publish_plugins:
  - name: Publish to ShotGrid
    hook: "{self}/publish_file.py"
    settings: {}
  # - name: Upload for review
  #   hook: "{self}/upload_version.py"
  #   settings: {}
  - name: Begin file versioning
    hook: "{engine}/tk-multi-publish2/basic/start_version_control.py"
    settings: {}
  - name: Publish to ShotGrid
    hook: "{self}/publish_file.py:{config}/tk-multi-publish2/basic/maya/publish_session.py"
    settings:
        Publish Template: maya_shot_publish
  - name: Publish to Camera
    hook: "{self}/publish_file.py:{config}/tk-multi-publish2/basic/maya/publish_camera.py"
    settings:
        Publish Template: maya_shot_camera_publish
        Cameras: ["cam_main"]
  - name: Publish to Alembic
    hook: "{self}/publish_file.py:{config}/tk-multi-publish2/basic/maya/publish_session_geometry.py"
    settings:
        Publish Template: maya_shot_cache_alembic_abc
  - name: Publish to Shaders
    hook: "{self}/publish_file.py:{config}/tk-multi-publish2/basic/maya/publish_shader_network.py"
    settings:
        Publish Template: maya_shader_network_publish
  - name: Publish Arnold Stand-in
    hook: "{self}/publish_file.py:{config}/tk-multi-publish2/basic/maya/publish_standin.py"
    settings:
      Publish Template: maya_shot_cache_standin_ass
  help_url: *help_url
  location: "@apps.tk-multi-publish2.location"

################################################################################

# ---- Nuke

# asset step
settings.tk-multi-publish2.nuke.asset_step:
  collector: "{self}/collector.py:{config}/tk-multi-publish2/basic/nuke/collector.py"
  collector_settings:
      Work Template: nuke_asset_work
  path_info: "{self}/path_info.py:{config}/tk-multi-publish2/basic/nuke/path_info.py"
  publish_plugins:
  - name: Version for review
    hook: "{self}/upload_version.py:{config}/tk-multi-publish2/basic/nuke/upload_version.py"
    settings: {}
  - name: Publish to ShotGrid
    hook: "{self}/publish_file.py:{config}/tk-multi-publish2/basic/nuke/publish_file.py"
    settings: {}
  - name: Begin file versioning
    hook: "{engine}/tk-multi-publish2/basic/nuke_start_version_control.py"
    settings: {}
  - name: Publish to ShotGrid
    hook: "{self}/publish_file.py:{engine}/tk-multi-publish2/basic/nuke_publish_script.py"
    settings:
        Publish Template: nuke_asset_publish
  - name: Submit for Review
    hook: "{engine}/tk-multi-publish2/basic/submit_for_review.py"
    settings: {}
  help_url: *help_url
  location: "@apps.tk-multi-publish2.location"

# shot step
settings.tk-multi-publish2.nuke.shot_step:
  collector: "{self}/collector.py:{config}/tk-multi-publish2/basic/nuke/collector.py"
  path_info: "{self}/path_info.py:{config}/tk-multi-publish2/basic/nuke/path_info.py"
  collector_settings:
      Work Template: nuke_shot_work
  publish_plugins:
  - name: Version for review
    hook: "{self}/upload_version.py:{config}/tk-multi-publish2/basic/nuke/upload_version.py"
    settings: {}
  - name: Publish to ShotGrid
    hook: "{self}/publish_file.py:{config}/tk-multi-publish2/basic/nuke/publish_file.py"
    settings: {}
  # - name: Upload for review
  #   hook: "{self}/upload_version.py"
  #   settings: {}
  - name: Begin file versioning
    hook: "{engine}/tk-multi-publish2/basic/nuke_start_version_control.py"
    settings: {}
  - name: Publish to ShotGrid
    hook: "{self}/publish_file.py:{config}/tk-multi-publish2/basic/nuke/nuke_publish_script.py"
    settings:
        Publish Template: nuke_shot_publish
  # - name: Submit for Review
  #   hook: "{engine}/tk-multi-publish2/basic/submit_for_review.py"
  #   settings: {}
  # - name: Update Flame Clip
  #   hook: "{engine}/tk-multi-publish2/basic/nuke_update_flame_clip.py"
  #   settings:
  #       Flame Clip Template: flame_shot_clip
  help_url: *help_url
  location: "@apps.tk-multi-publish2.location"

################################################################################

# ---- NukeStudio

settings.tk-multi-publish2.nukestudio:
  collector: "{self}/collector.py:{engine}/tk-multi-publish2/basic/collector.py"
  collector_settings:
      Work Template: hiero_project_work
  publish_plugins:
  - name: Publish to ShotGrid
    hook: "{self}/publish_file.py"
    settings: {}
  - name: Upload for review
    hook: "{self}/upload_version.py"
    settings: {}
  - name: Begin file versioning
    hook: "{engine}/tk-multi-publish2/basic/nukestudio_start_version_control.py"
    settings: {}
  - name: Publish to ShotGrid
    hook: "{self}/publish_file.py:{engine}/tk-multi-publish2/basic/nukestudio_publish_project.py"
    settings:
        Publish Template: hiero_project_publish
  help_url: *help_url
  location: "@apps.tk-multi-publish2.location"

################################################################################

# ---- Photoshop

# asset step
settings.tk-multi-publish2.photoshop.asset_step:
  collector: "{self}/collector.py:{engine}/tk-multi-publish2/basic/collector.py"
  collector_settings:
      Work Template: photoshop_asset_work
  publish_plugins:
  - name: Publish to ShotGrid
    hook: "{self}/publish_file.py"
    settings: {}
  - name: Upload for review
    hook: "{self}/upload_version.py"
    settings: {}
  - name: Begin file versioning
    hook: "{engine}/tk-multi-publish2/basic/start_version_control.py"
    settings: {}
  - name: Publish to ShotGrid
    hook: "{self}/publish_file.py:{engine}/tk-multi-publish2/basic/publish_document.py"
    settings:
        Publish Template: photoshop_asset_publish
  - name: Upload for review
    hook: "{engine}/tk-multi-publish2/basic/upload_version.py"
    settings: {}
  help_url: *help_url
  location: "@apps.tk-multi-publish2.location"

# shot_step
settings.tk-multi-publish2.photoshop.shot_step:
  collector: "{self}/collector.py:{engine}/tk-multi-publish2/basic/collector.py"
  collector_settings:
      Work Template: photoshop_shot_work
  publish_plugins:
  - name: Publish to ShotGrid
    hook: "{self}/publish_file.py"
    settings: {}
  - name: Upload for review
    hook: "{self}/upload_version.py"
    settings: {}
  - name: Begin file versioning
    hook: "{engine}/tk-multi-publish2/basic/start_version_control.py"
    settings: {}
  - name: Publish to ShotGrid
    hook: "{self}/publish_file.py:{engine}/tk-multi-publish2/basic/publish_document.py"
    settings:
        Publish Template: photoshop_shot_publish
  - name: Upload for review
    hook: "{engine}/tk-multi-publish2/basic/upload_version.py"
    settings: {}
  help_url: *help_url
  location: "@apps.tk-multi-publish2.location"

################################################################################

# ---- After Effects

# asset step
settings.tk-multi-publish2.aftereffects.asset_step:
  collector: "{self}/collector.py:{engine}/tk-multi-publish2/basic/collector.py"
  collector_settings:
      Work Template: aftereffects_asset_work
  publish_plugins:
  - name: Publish to ShotGrid
    hook: "{self}/publish_file.py"
    settings: {}
  - name: Upload for review
    hook: "{self}/upload_version.py"
    settings: {}
  - name: Begin file versioning
    hook: "{engine}/tk-multi-publish2/basic/start_version_control.py"
    settings: {}
  - name: Render Render Queue Items
    hook: "{self}/publish_file.py:{engine}/tk-multi-publish2/basic/make_rendering.py"
    settings: {}
  - name: Copy Renderings to Publish Location
    hook: "{self}/publish_file.py:{engine}/tk-multi-publish2/basic/copy_rendering.py"
    settings:
        Publish Sequence Template: aftereffects_asset_render_pub_mono
        Publish Movie Template: aftereffects_asset_render_movie
        Default Sequence Output Module: TIFF Sequence with Alpha
        Default Movie Output Module: Lossless with Alpha
  - name: Publish Renderings to ShotGrid
    hook: "{self}/publish_file.py:{engine}/tk-multi-publish2/basic/publish_rendering.py"
    settings: {}
  - name: Publish to ShotGrid
    hook: "{self}/publish_file.py:{engine}/tk-multi-publish2/basic/publish_document.py"
    settings:
        Publish Template: aftereffects_asset_publish
  - name: Upload for review
    hook: "{self}/upload_version.py:{engine}/tk-multi-publish2/basic/upload_version.py"
    settings:
        Movie Output Module: Lossless with Alpha
  help_url: *help_url
  location: "@apps.tk-multi-publish2.location"

# shot_step
settings.tk-multi-publish2.aftereffects.shot_step:
  collector: "{self}/collector.py:{engine}/tk-multi-publish2/basic/collector.py"
  collector_settings:
      Work Template: aftereffects_shot_work
  publish_plugins:
  - name: Publish to ShotGrid
    hook: "{self}/publish_file.py"
    settings: {}
  - name: Begin file versioning
    hook: "{engine}/tk-multi-publish2/basic/start_version_control.py"
    settings: {}
  - name: Render Render Queue Items
    hook: "{self}/publish_file.py:{engine}/tk-multi-publish2/basic/make_rendering.py"
    settings: {}
  - name: Copy Renderings to Publish Location
    hook: "{self}/publish_file.py:{engine}/tk-multi-publish2/basic/copy_rendering.py"
    settings:
        Publish Sequence Template: aftereffects_shot_render_pub_mono
        Publish Movie Template: aftereffects_shot_render_movie
        Default Sequence Output Module: TIFF Sequence with Alpha
        Default Movie Output Module: Lossless with Alpha
  - name: Publish Renderings to ShotGrid
    hook: "{self}/publish_file.py:{engine}/tk-multi-publish2/basic/publish_rendering.py"
    settings: {}
  - name: Publish to ShotGrid
    hook: "{self}/publish_file.py:{engine}/tk-multi-publish2/basic/publish_document.py"
    settings:
        Publish Template: aftereffects_shot_publish
  - name: Upload for review
    hook: "{self}/upload_version.py:{engine}/tk-multi-publish2/basic/upload_version.py"
    settings:
        Movie Output Module: Lossless with Alpha
  help_url: *help_url
  location: "@apps.tk-multi-publish2.location"

################################################################################

# ---- Motion Builder

# asset_step
settings.tk-multi-publish2.motion_builder.asset_step:
  collector: "{self}/collector.py:{engine}/tk-multi-publish2/basic/collector.py"
  collector_settings:
      Work Template: mobu_asset_work
  publish_plugins:
  - name: Publish to ShotGrid
    hook: "{self}/publish_file.py"
    settings: {}
  - name: Upload for review
    hook: "{self}/upload_version.py"
    settings: {}
  - name: Begin file versioning
    hook: "{engine}/tk-multi-publish2/basic/start_version_control.py"
    settings: {}
  - name: Publish to ShotGrid
    hook: "{self}/publish_file.py:{engine}/tk-multi-publish2/basic/publish_session.py"
    settings:
      Publish Template: mobu_asset_publish
  help_url: *help_url
  location: "@apps.tk-multi-publish2.location"

# shot_step
settings.tk-multi-publish2.motion_builder.shot_step:
  collector: "{self}/collector.py:{engine}/tk-multi-publish2/basic/collector.py"
  collector_settings:
      Work Template: mobu_shot_work
  publish_plugins:
  - name: Publish to ShotGrid
    hook: "{self}/publish_file.py"
    settings: {}
  - name: Upload for review
    hook: "{self}/upload_version.py"
    settings: {}
  - name: Begin file versioning
    hook: "{engine}/tk-multi-publish2/basic/start_version_control.py"
    settings: {}
  - name: Publish to ShotGrid
    hook: "{self}/publish_file.py:{engine}/tk-multi-publish2/basic/publish_session.py"
    settings:
      Publish Template: mobu_shot_publish
  help_url: *help_url
  location: "@apps.tk-multi-publish2.location"


################################################################################

# ---- Alias

# asset_step
settings.tk-multi-publish2.alias.asset_step:
  collector: "{self}/collector.py:{engine}/tk-multi-publish2/basic/collector.py"
  collector_settings:
      Work Template: alias_asset_work
  publish_plugins:
   - name: Publish to ShotGrid
     hook: "{self}/publish_file.py"
     settings: {}
   - name: Upload for review
     hook: "{self}/upload_version.py"
     settings: {}
   - name: Begin file versioning
     hook: "{engine}/tk-multi-publish2/basic/start_version_control.py"
     settings: {}
   - name: Publish to ShotGrid
     hook: "{self}/publish_file.py:{engine}/tk-multi-publish2/basic/publish_session.py"
     settings:
       Publish Template: alias_asset_publish
   - name: Create 3D Version for Review
     hook: "{self}/upload_version.py:{engine}/tk-multi-publish2/basic/upload_version.py"
     settings:
       3D Version: True
   - name: Publish CATPart to ShotGrid
     hook: "{self}/publish_file.py:{engine}/tk-multi-publish2/basic/publish_translation.py"
     settings:
       Publish Template: alias_asset_catpart_publish
   - name: Publish Variants to ShotGrid
     hook: "{self}/publish_file.py:{engine}/tk-multi-publish2/basic/publish_variants.py"
     settings: {}
   - name: Publish Annotations to ShotGrid
     hook: "{engine}/tk-multi-publish2/basic/publish_annotations.py"
     settings: {}
  help_url: *help_url
  location: "@apps.tk-multi-publish2.location"


################################################################################

# ---- VRED

# asset_step
settings.tk-multi-publish2.vred.asset_step:
  collector: "{self}/collector.py:{engine}/tk-multi-publish2/basic/collector.py"
  collector_settings:
      Work Template: vred_asset_work
  publish_plugins:
   - name: Publish to ShotGrid
     hook: "{self}/publish_file.py"
     settings: {}
   - name: Upload for review
     hook: "{self}/upload_version.py"
     settings: {}
   - name: Begin file versioning
     hook: "{engine}/tk-multi-publish2/basic/start_version_control.py"
     settings: {}
   - name: Publish to ShotGrid
     hook: "{self}/publish_file.py:{engine}/tk-multi-publish2/basic/publish_session.py"
     settings:
       Publish Template: vred_asset_publish
   - name: Create 2D Version for Review
     hook: "{self}/upload_version.py:{engine}/tk-multi-publish2/basic/upload_session_version.py"
     settings:
       3D Version: False
   - name: Publish Rendering to ShotGrid
     hook: "{self}/publish_file.py:{engine}/tk-multi-publish2/basic/publish_rendering.py"
     settings:
       Publish Image Template: vred_asset_render_publish
       Publish Sequence Template: vred_asset_render_sequence_publish
   - name: Upload for review
     hook: "{self}/upload_version.py:{engine}/tk-multi-publish2/basic/upload_version.py"
     settings: {}
  help_url: *help_url
  location: "@apps.tk-multi-publish2.location"<|MERGE_RESOLUTION|>--- conflicted
+++ resolved
@@ -240,15 +240,11 @@
   - name: Publish Arnold Stand-in
     hook: "{self}/publish_file.py:{config}/tk-multi-publish2/basic/maya/publish_standin.py"
     settings:
-<<<<<<< HEAD
-        Publish Template: maya_asset_standin_publish
+        Publish Template: maya_asset_cache_standin_file
   - name: Publish Animation
     hook: "{self}/publish_file.py:{config}/tk-multi-publish2/basic/maya/publish_animation.py"
     settings:
         Publish Template: maya_asset_animation_publish
-=======
-        Publish Template: maya_asset_cache_standin_file
->>>>>>> 71f7d159
   help_url: *help_url
   location: "@apps.tk-multi-publish2.location"
 
