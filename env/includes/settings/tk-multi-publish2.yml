--- conflicted
+++ resolved
@@ -28,19 +28,14 @@
   enable_manual_load: true
 
   publish_plugins:
-<<<<<<< HEAD
   - name: Slap Comp for Review
     hook: "{config}/tk-multi-publish2/basic/desktop/slap_comp.py"
     settings: {}
   - name: Version for review
     hook: "{self}/upload_version.py:{config}/tk-multi-publish2/basic/desktop/upload_version.py"
     settings: {}
-  - name: Publish to Shotgun
+  - name: Publish to ShotGrid
     hook: "{self}/publish_file.py:{config}/tk-multi-publish2/basic/desktop/publish_file.py"
-=======
-  - name: Publish to ShotGrid
-    hook: "{self}/publish_file.py"
->>>>>>> 6a40d62e
     settings: {}
   - name: Create Alembic
     hook: "{config}/tk-multi-publish2/basic/desktop/create_alembic.py"
@@ -197,21 +192,12 @@
   - name: Begin file versioning
     hook: "{engine}/tk-multi-publish2/basic/start_version_control.py"
     settings: {}
-<<<<<<< HEAD
   - name: Publish Session
     hook: "{self}/publish_file.py:{config}/tk-multi-publish2/basic/maya/publish_session.py"
     settings:
         Publish Template: maya_asset_publish
   - name: Publish Shaders
     hook: "{self}/publish_file.py:{config}/tk-multi-publish2/basic/maya/publish_shader_network.py"
-=======
-  - name: Publish to ShotGrid
-    hook: "{self}/publish_file.py:{engine}/tk-multi-publish2/basic/publish_session.py"
-    settings:
-        Publish Template: maya_asset_publish
-  - name: Publish to ShotGrid
-    hook: "{self}/publish_file.py:{engine}/tk-multi-publish2/basic/publish_session_geometry.py"
->>>>>>> 6a40d62e
     settings:
         Publish Template: maya_shader_network_publish
   - name: Publish Camera
@@ -267,16 +253,11 @@
   collector_settings:
       Work Template: nuke_asset_work
   publish_plugins:
-<<<<<<< HEAD
+  - name: Publish to ShotGrid
+    hook: "{self}/publish_file.py:{config}/tk-multi-publish2/basic/nuke/publish_file.py"
+    settings: {}
   - name: Version for review
     hook: "{self}/upload_version.py:{config}/tk-multi-publish2/basic/desktop/upload_version.py"
-=======
-  - name: Publish to ShotGrid
-    hook: "{self}/publish_file.py"
->>>>>>> 6a40d62e
-    settings: {}
-  - name: Publish to Shotgun
-    hook: "{self}/publish_file.py:{config}/tk-multi-publish2/basic/nuke/publish_file.py"
     settings: {}
   - name: Begin file versioning
     hook: "{engine}/tk-multi-publish2/basic/nuke_start_version_control.py"
@@ -298,16 +279,11 @@
   collector_settings:
       Work Template: nuke_shot_work
   publish_plugins:
-<<<<<<< HEAD
+  - name: Publish to ShotGrid
+    hook: "{self}/publish_file.py:{config}/tk-multi-publish2/basic/nuke/publish_file.py"
+    settings: { }
   - name: Version for review
     hook: "{self}/upload_version.py:{config}/tk-multi-publish2/basic/desktop/upload_version.py"
-=======
-  - name: Publish to ShotGrid
-    hook: "{self}/publish_file.py"
->>>>>>> 6a40d62e
-    settings: {}
-  - name: Publish to Shotgun
-    hook: "{self}/publish_file.py:{config}/tk-multi-publish2/basic/nuke/publish_file.py"
     settings: {}
   # - name: Upload for review
   #   hook: "{self}/upload_version.py"
@@ -315,13 +291,8 @@
   - name: Begin file versioning
     hook: "{engine}/tk-multi-publish2/basic/nuke_start_version_control.py"
     settings: {}
-<<<<<<< HEAD
-  - name: Publish to Shotgun
+  - name: Publish to ShotGrid
     hook: "{self}/publish_file.py:{config}/tk-multi-publish2/basic/nuke/nuke_publish_script.py"
-=======
-  - name: Publish to ShotGrid
-    hook: "{self}/publish_file.py:{engine}/tk-multi-publish2/basic/nuke_publish_script.py"
->>>>>>> 6a40d62e
     settings:
         Publish Template: nuke_shot_publish
   # - name: Submit for Review
