--- conflicted
+++ resolved
@@ -573,16 +573,9 @@
   - name: Upload for review
     hook: "{engine}/tk-multi-publish2/basic/upload_version.py"
     settings: {}
-<<<<<<< HEAD
-  - name: Unsaved File Click Me
-    hook: "{engine}/tk-multi-publish2/basic/unsaved_file.py"
-    settings: {}
-  help_url: *help_url
-=======
   pre_publish: "{self}/pre_publish.py:{engine}/tk-multi-publish2/basic/pre_publish.py"
   help_url: *help_url
   modal: true
->>>>>>> f5b6084d
   location: "@apps.tk-multi-publish2.location"
 
 # asset_step
@@ -598,16 +591,9 @@
    - name: Upload for review
      hook: "{engine}/tk-multi-publish2/basic/upload_version.py"
      settings: {}
-<<<<<<< HEAD
-   - name: Unsaved File Click Me
-     hook: "{engine}/tk-multi-publish2/basic/unsaved_file.py"
-     settings: {}
-  help_url: *help_url
-=======
   pre_publish: "{self}/pre_publish.py:{engine}/tk-multi-publish2/basic/pre_publish.py"
   help_url: *help_url
   modal: true
->>>>>>> f5b6084d
   location: "@apps.tk-multi-publish2.location"
 
 # shot_step
@@ -623,14 +609,7 @@
   - name: Upload for review
     hook: "{engine}/tk-multi-publish2/basic/upload_version.py"
     settings: {}
-<<<<<<< HEAD
-  - name: Unsaved File Click Me
-    hook: "{engine}/tk-multi-publish2/basic/unsaved_file.py"
-    settings: {}
-  help_url: *help_url
-=======
   pre_publish: "{self}/pre_publish.py:{engine}/tk-multi-publish2/basic/pre_publish.py"
   help_url: *help_url
   modal: true
->>>>>>> f5b6084d
   location: "@apps.tk-multi-publish2.location"