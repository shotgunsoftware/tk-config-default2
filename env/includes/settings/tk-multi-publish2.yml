--- conflicted
+++ resolved
@@ -507,19 +507,11 @@
      hook: "{self}/publish_file.py:{engine}/tk-multi-publish2/basic/publish_session.py"
      settings:
        Publish Template: alias_asset_publish
-<<<<<<< HEAD
-   - name: Create 2D Version for Review
-     hook: "{self}/upload_version.py:{engine}/tk-multi-publish2/basic/upload_version.py"
-     settings:
-       3D Version: False # RA
-   - name: Publish CATPart to Shotgun
-=======
    - name: Create Version for Review
      hook: "{self}/upload_version.py:{engine}/tk-multi-publish2/basic/upload_version.py"
      settings:
        Version Type: 2D Version
    - name: Publish CATPart to ShotGrid
->>>>>>> f4cce59a
      hook: "{self}/publish_file.py:{engine}/tk-multi-publish2/basic/publish_translation.py"
      settings:
        Publish Template: alias_asset_catpart_publish
@@ -622,5 +614,4 @@
     settings:
         Publish Template: blender_shot_publish
   help_url: *help_url
-  location: "@apps.tk-multi-publish2.location"
-  +  location: "@apps.tk-multi-publish2.location"