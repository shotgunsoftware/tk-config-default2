# Copyright (c) 2017 Shotgun Software Inc.
#
# CONFIDENTIAL AND PROPRIETARY
#
# This work is provided "AS IS" and subject to the Shotgun Pipeline Toolkit
# Source Code License included in this distribution package. See LICENSE.
# By accessing, using, copying or modifying this work you indicate your
# agreement to the Shotgun Pipeline Toolkit Source Code License. All rights
# not expressly granted therein are reserved by Shotgun Software Inc.

################################################################################

includes:
- ../app_locations.yml

################################################################################

publish_help_url: &help_url "https://support.shotgunsoftware.com/hc/en-us/articles/115000068574-Integrations-User-Guide#The%20Publisher"

################################################################################

# ---- Stand alone publish

settings.tk-multi-publish2.standalone:
  collector: "{self}/collector.py"
  publish_plugins:
  - name: Publish to Shotgun
    hook: "{self}/publish_file.py"
    settings: {}
  - name: Upload for review
    hook: "{self}/upload_version.py"
    settings: {}
  help_url: *help_url
  location: "@apps.tk-multi-publish2.location"

################################################################################

# ---- 3dsMax

# asset step
settings.tk-multi-publish2.3dsmaxplus.asset_step: &settings_tk-multi-publish2_3dsmaxplus_asset_step
  collector: "{self}/collector.py:{engine}/tk-multi-publish2/basic/collector.py"
  collector_settings:
      Work Template: max_asset_work
  publish_plugins:
  - name: Publish to Shotgun
    hook: "{self}/publish_file.py"
    settings: {}
  - name: Upload for review
    hook: "{self}/upload_version.py"
    settings: {}
  - name: Begin file versioning
    hook: "{engine}/tk-multi-publish2/basic/start_version_control.py"
    settings: {}
  - name: Publish to Shotgun
    hook: "{self}/publish_file.py:{engine}/tk-multi-publish2/basic/publish_session.py"
    settings:
        Publish Template: max_asset_publish
  - name: Publish to Shotgun
    hook: "{self}/publish_file.py:{engine}/tk-multi-publish2/basic/publish_session_geometry.py"
    settings:
        Publish Template: asset_alembic_cache
  help_url: *help_url
  location: "@apps.tk-multi-publish2.location"

# shot step
settings.tk-multi-publish2.3dsmaxplus.shot_step: &settings_tk-multi-publish2_3dsmaxplus_shot_step
  collector: "{self}/collector.py:{engine}/tk-multi-publish2/basic/collector.py"
  collector_settings:
      Work Template: max_shot_work
  publish_plugins:
  - name: Publish to Shotgun
    hook: "{self}/publish_file.py"
    settings: {}
  - name: Upload for review
    hook: "{self}/upload_version.py"
    settings: {}
  - name: Begin file versioning
    hook: "{engine}/tk-multi-publish2/basic/start_version_control.py"
    settings: {}
  - name: Publish to Shotgun
    hook: "{self}/publish_file.py:{engine}/tk-multi-publish2/basic/publish_session.py"
    settings:
        Publish Template: max_shot_publish
  help_url: *help_url
  location: "@apps.tk-multi-publish2.location"


# ---- 3dsMax

# Uses the exact same settings. The {engine} resolves the hook at the right location.
# asset step
settings.tk-multi-publish2.3dsmax.asset_step: *settings_tk-multi-publish2_3dsmaxplus_asset_step
# shot step
settings.tk-multi-publish2.3dsmax.shot_step: *settings_tk-multi-publish2_3dsmaxplus_shot_step

################################################################################

# ---- Houdini

# asset step
settings.tk-multi-publish2.houdini.asset_step:
  collector: "{self}/collector.py:{engine}/tk-multi-publish2/basic/collector.py"
  collector_settings:
      Work Template: houdini_asset_work
  publish_plugins:
  - name: Publish to Shotgun
    hook: "{self}/publish_file.py"
    settings: {}
  - name: Upload for review
    hook: "{self}/upload_version.py"
    settings: {}
  - name: Begin file versioning
    hook: "{engine}/tk-multi-publish2/basic/start_version_control.py"
    settings: {}
  - name: Publish to Shotgun
    hook: "{self}/publish_file.py:{engine}/tk-multi-publish2/basic/publish_session.py"
    settings:
        Publish Template: houdini_asset_publish
  help_url: *help_url
  location: "@apps.tk-multi-publish2.location"

# shot step
settings.tk-multi-publish2.houdini.shot_step:
  collector: "{self}/collector.py:{engine}/tk-multi-publish2/basic/collector.py"
  collector_settings:
      Work Template: houdini_shot_work
  publish_plugins:
  - name: Publish to Shotgun
    hook: "{self}/publish_file.py"
    settings: {}
  - name: Upload for review
    hook: "{self}/upload_version.py"
    settings: {}
  - name: Begin file versioning
    hook: "{engine}/tk-multi-publish2/basic/start_version_control.py"
    settings: {}
  - name: Publish to Shotgun
    hook: "{self}/publish_file.py:{engine}/tk-multi-publish2/basic/publish_session.py"
    settings:
        Publish Template: houdini_shot_publish
  help_url: *help_url
  location: "@apps.tk-multi-publish2.location"

################################################################################

# ---- Mari

# asset_step
settings.tk-multi-publish2.mari.asset_step:
  collector: "{self}/collector.py:{engine}/tk-multi-publish2/basic/collector.py"
  publish_plugins:
  - name: Publish to Shotgun
    hook: "{self}/publish_file.py"
    settings: {}
  - name: Publish to Shotgun
    hook: "{self}/publish_file.py:{engine}/tk-multi-publish2/basic/publish_mari_textures.py"
    settings:
      Publish Template: asset_mari_texture_tif
  - name: Upload for review
    hook: "{self}/upload_version.py"
    settings: {}
  help_url: *help_url
  location: "@apps.tk-multi-publish2.location"

################################################################################

# ---- Maya

# asset step
settings.tk-multi-publish2.maya.asset_step:
  collector: "{self}/collector.py:{engine}/tk-multi-publish2/basic/collector.py"
  collector_settings:
      Work Template: maya_asset_work
  publish_plugins:
  - name: Publish to Shotgun
    hook: "{self}/publish_file.py"
    settings: {}
  - name: Upload for review
    hook: "{self}/upload_version.py"
    settings: {}
  - name: Begin file versioning
    hook: "{engine}/tk-multi-publish2/basic/start_version_control.py"
    settings: {}
  - name: Publish to Shotgun
    hook: "{self}/publish_file.py:{engine}/tk-multi-publish2/basic/publish_session.py"
    settings:
        Publish Template: maya_asset_publish
  - name: Publish to Shotgun
    hook: "{self}/publish_file.py:{engine}/tk-multi-publish2/basic/publish_session_geometry.py"
    settings:
        Publish Template: asset_alembic_cache
  help_url: *help_url
  location: "@apps.tk-multi-publish2.location"

# shot step
settings.tk-multi-publish2.maya.shot_step:
  collector: "{self}/collector.py:{engine}/tk-multi-publish2/basic/collector.py"
  collector_settings:
      Work Template: maya_shot_work
  publish_plugins:
  - name: Publish to Shotgun
    hook: "{self}/publish_file.py"
    settings: {}
  - name: Upload for review
    hook: "{self}/upload_version.py"
    settings: {}
  - name: Begin file versioning
    hook: "{engine}/tk-multi-publish2/basic/start_version_control.py"
    settings: {}
  - name: Publish to Shotgun
    hook: "{self}/publish_file.py:{engine}/tk-multi-publish2/basic/publish_session.py"
    settings:
        Publish Template: maya_shot_publish
  help_url: *help_url
  location: "@apps.tk-multi-publish2.location"

################################################################################

# ---- Nuke

# asset step
settings.tk-multi-publish2.nuke.asset_step:
  collector: "{self}/collector.py:{engine}/tk-multi-publish2/basic/collector.py"
  collector_settings:
      Work Template: nuke_asset_work
  publish_plugins:
  - name: Publish to Shotgun
    hook: "{self}/publish_file.py"
    settings: {}
  - name: Upload for review
    hook: "{self}/upload_version.py"
    settings: {}
  - name: Begin file versioning
    hook: "{engine}/tk-multi-publish2/basic/nuke_start_version_control.py"
    settings: {}
  - name: Publish to Shotgun
    hook: "{self}/publish_file.py:{engine}/tk-multi-publish2/basic/nuke_publish_script.py"
    settings:
        Publish Template: nuke_asset_publish
  - name: Submit for Review
    hook: "{engine}/tk-multi-publish2/basic/submit_for_review.py"
    settings: {}
  help_url: *help_url
  location: "@apps.tk-multi-publish2.location"

# shot step
settings.tk-multi-publish2.nuke.shot_step:
  collector: "{self}/collector.py:{engine}/tk-multi-publish2/basic/collector.py"
  collector_settings:
      Work Template: nuke_shot_work
  publish_plugins:
  - name: Publish to Shotgun
    hook: "{self}/publish_file.py"
    settings: {}
  - name: Upload for review
    hook: "{self}/upload_version.py"
    settings: {}
  - name: Begin file versioning
    hook: "{engine}/tk-multi-publish2/basic/nuke_start_version_control.py"
    settings: {}
  - name: Publish to Shotgun
    hook: "{self}/publish_file.py:{engine}/tk-multi-publish2/basic/nuke_publish_script.py"
    settings:
        Publish Template: nuke_shot_publish
  - name: Submit for Review
    hook: "{engine}/tk-multi-publish2/basic/submit_for_review.py"
    settings: {}
  - name: Update Flame Clip
    hook: "{engine}/tk-multi-publish2/basic/nuke_update_flame_clip.py"
    settings:
        Flame Clip Template: flame_shot_clip
  help_url: *help_url
  location: "@apps.tk-multi-publish2.location"

################################################################################

# ---- NukeStudio

settings.tk-multi-publish2.nukestudio:
  collector: "{self}/collector.py:{engine}/tk-multi-publish2/basic/collector.py"
  collector_settings:
      Work Template: hiero_project_work
  publish_plugins:
  - name: Publish to Shotgun
    hook: "{self}/publish_file.py"
    settings: {}
  - name: Upload for review
    hook: "{self}/upload_version.py"
    settings: {}
  - name: Begin file versioning
    hook: "{engine}/tk-multi-publish2/basic/nukestudio_start_version_control.py"
    settings: {}
  - name: Publish to Shotgun
    hook: "{self}/publish_file.py:{engine}/tk-multi-publish2/basic/nukestudio_publish_project.py"
    settings:
        Publish Template: hiero_project_publish
  help_url: *help_url
  location: "@apps.tk-multi-publish2.location"

################################################################################

# ---- Photoshop

# asset step
settings.tk-multi-publish2.photoshop.asset_step:
  collector: "{self}/collector.py:{engine}/tk-multi-publish2/basic/collector.py"
  collector_settings:
      Work Template: photoshop_asset_work
  publish_plugins:
  - name: Publish to Shotgun
    hook: "{self}/publish_file.py"
    settings: {}
  - name: Upload for review
    hook: "{self}/upload_version.py"
    settings: {}
  - name: Begin file versioning
    hook: "{engine}/tk-multi-publish2/basic/start_version_control.py"
    settings: {}
  - name: Publish to Shotgun
    hook: "{self}/publish_file.py:{engine}/tk-multi-publish2/basic/publish_document.py"
    settings:
        Publish Template: photoshop_asset_publish
  - name: Upload for review
    hook: "{engine}/tk-multi-publish2/basic/upload_version.py"
    settings: {}
  help_url: *help_url
  location: "@apps.tk-multi-publish2.location"

# shot_step
settings.tk-multi-publish2.photoshop.shot_step:
  collector: "{self}/collector.py:{engine}/tk-multi-publish2/basic/collector.py"
  collector_settings:
      Work Template: photoshop_shot_work
  publish_plugins:
  - name: Publish to Shotgun
    hook: "{self}/publish_file.py"
    settings: {}
  - name: Upload for review
    hook: "{self}/upload_version.py"
    settings: {}
  - name: Begin file versioning
    hook: "{engine}/tk-multi-publish2/basic/start_version_control.py"
    settings: {}
  - name: Publish to Shotgun
    hook: "{self}/publish_file.py:{engine}/tk-multi-publish2/basic/publish_document.py"
    settings:
        Publish Template: photoshop_shot_publish
  - name: Upload for review
    hook: "{engine}/tk-multi-publish2/basic/upload_version.py"
    settings: {}
  help_url: *help_url
  location: "@apps.tk-multi-publish2.location"

################################################################################

# ---- After Effects

# asset step
settings.tk-multi-publish2.aftereffects.asset_step:
  collector: "{self}/collector.py:{engine}/tk-multi-publish2/basic/collector.py"
  collector_settings:
      Work Template: aftereffects_asset_work
  publish_plugins:
  - name: Publish to Shotgun
    hook: "{self}/publish_file.py"
    settings: {}
  - name: Upload for review
    hook: "{self}/upload_version.py"
    settings: {}
  - name: Begin file versioning
    hook: "{engine}/tk-multi-publish2/basic/start_version_control.py"
    settings: {}
  - name: Render Render Queue Items
    hook: "{self}/publish_file.py:{engine}/tk-multi-publish2/basic/make_rendering.py"
    settings: {}
  - name: Copy Renderings to Publish Location
    hook: "{self}/publish_file.py:{engine}/tk-multi-publish2/basic/copy_rendering.py"
    settings:
        Publish Sequence Template: aftereffects_asset_render_pub_mono
        Publish Movie Template: aftereffects_asset_render_movie
        Default Sequence Output Module: TIFF Sequence with Alpha
        Default Movie Output Module: Lossless with Alpha
  - name: Publish Renderings to Shotgun
    hook: "{self}/publish_file.py:{engine}/tk-multi-publish2/basic/publish_rendering.py"
    settings: {}
  - name: Publish to Shotgun
    hook: "{self}/publish_file.py:{engine}/tk-multi-publish2/basic/publish_document.py"
    settings:
        Publish Template: aftereffects_asset_publish
  - name: Upload for review
    hook: "{self}/upload_version.py:{engine}/tk-multi-publish2/basic/upload_version.py"
    settings:
        Movie Output Module: Lossless with Alpha
  help_url: *help_url
  location: "@apps.tk-multi-publish2.location"

# shot_step
settings.tk-multi-publish2.aftereffects.shot_step:
  collector: "{self}/collector.py:{engine}/tk-multi-publish2/basic/collector.py"
  collector_settings:
      Work Template: aftereffects_shot_work
  publish_plugins:
  - name: Publish to Shotgun
    hook: "{self}/publish_file.py"
    settings: {}
  - name: Begin file versioning
    hook: "{engine}/tk-multi-publish2/basic/start_version_control.py"
    settings: {}
  - name: Render Render Queue Items
    hook: "{self}/publish_file.py:{engine}/tk-multi-publish2/basic/make_rendering.py"
    settings: {}
  - name: Copy Renderings to Publish Location
    hook: "{self}/publish_file.py:{engine}/tk-multi-publish2/basic/copy_rendering.py"
    settings:
        Publish Sequence Template: aftereffects_shot_render_pub_mono
        Publish Movie Template: aftereffects_shot_render_movie
        Default Sequence Output Module: TIFF Sequence with Alpha
        Default Movie Output Module: Lossless with Alpha
  - name: Publish Renderings to Shotgun
    hook: "{self}/publish_file.py:{engine}/tk-multi-publish2/basic/publish_rendering.py"
    settings: {}
  - name: Publish to Shotgun
    hook: "{self}/publish_file.py:{engine}/tk-multi-publish2/basic/publish_document.py"
    settings:
        Publish Template: aftereffects_shot_publish
  - name: Upload for review
    hook: "{self}/upload_version.py:{engine}/tk-multi-publish2/basic/upload_version.py"
    settings:
        Movie Output Module: Lossless with Alpha
  help_url: *help_url
  location: "@apps.tk-multi-publish2.location"

################################################################################

# ---- Motion Builder

# asset_step
settings.tk-multi-publish2.motion_builder.asset_step:
  collector: "{self}/collector.py:{engine}/tk-multi-publish2/basic/collector.py"
  collector_settings:
      Work Template: mobu_asset_work
  publish_plugins:
  - name: Publish to Shotgun
    hook: "{self}/publish_file.py"
    settings: {}
  - name: Upload for review
    hook: "{self}/upload_version.py"
    settings: {}
  - name: Begin file versioning
    hook: "{engine}/tk-multi-publish2/basic/start_version_control.py"
    settings: {}
  - name: Publish to Shotgun
    hook: "{self}/publish_file.py:{engine}/tk-multi-publish2/basic/publish_session.py"
    settings:
      Publish Template: mobu_asset_publish
  help_url: *help_url
  location: "@apps.tk-multi-publish2.location"

# shot_step
settings.tk-multi-publish2.motion_builder.shot_step:
  collector: "{self}/collector.py:{engine}/tk-multi-publish2/basic/collector.py"
  collector_settings:
      Work Template: mobu_shot_work
  publish_plugins:
  - name: Publish to Shotgun
    hook: "{self}/publish_file.py"
    settings: {}
  - name: Upload for review
    hook: "{self}/upload_version.py"
    settings: {}
  - name: Begin file versioning
    hook: "{engine}/tk-multi-publish2/basic/start_version_control.py"
    settings: {}
  - name: Publish to Shotgun
    hook: "{self}/publish_file.py:{engine}/tk-multi-publish2/basic/publish_session.py"
    settings:
      Publish Template: mobu_shot_publish
  help_url: *help_url
  location: "@apps.tk-multi-publish2.location"


################################################################################

# ---- Alias

# asset_step
settings.tk-multi-publish2.alias.asset_step:
  collector: "{self}/collector.py:{engine}/tk-multi-publish2/basic/collector.py"
  collector_settings:
      Work Template: alias_asset_work
  publish_plugins:
   - name: Publish to Shotgun
     hook: "{self}/publish_file.py"
     settings: {}
   - name: Upload for review
     hook: "{self}/upload_version.py"
     settings: {}
   - name: Begin file versioning
     hook: "{engine}/tk-multi-publish2/basic/start_version_control.py"
     settings: {}
   - name: Publish to Shotgun
     hook: "{self}/publish_file.py:{engine}/tk-multi-publish2/basic/publish_session.py"
     settings:
       Publish Template: alias_asset_publish
   - name: Create 3D Version for Review
     hook: "{self}/upload_version.py:{engine}/tk-multi-publish2/basic/upload_version.py"
     settings:
       3D Version: True
   - name: Publish CATPart to Shotgun
     hook: "{self}/publish_file.py:{engine}/tk-multi-publish2/basic/publish_translation.py"
     settings:
       Publish Template: alias_asset_catpart_publish
   - name: Publish Variants to Shotgun
     hook: "{self}/publish_file.py:{engine}/tk-multi-publish2/basic/publish_variants.py"
     settings: {}
   - name: Publish Annotations to Shotgun
     hook: "{engine}/tk-multi-publish2/basic/publish_annotations.py"
     settings: {}
  help_url: *help_url
  location: "@apps.tk-multi-publish2.location"


################################################################################

# ---- VRED

# asset_step
settings.tk-multi-publish2.vred.asset_step:
  collector: "{self}/collector.py:{engine}/tk-multi-publish2/basic/collector.py"
  collector_settings:
      Work Template: vred_asset_work
  publish_plugins:
   - name: Publish to Shotgun
     hook: "{self}/publish_file.py"
     settings: {}
   - name: Upload for review
     hook: "{self}/upload_version.py"
     settings: {}
   - name: Begin file versioning
     hook: "{engine}/tk-multi-publish2/basic/start_version_control.py"
     settings: {}
   - name: Publish to Shotgun
     hook: "{self}/publish_file.py:{engine}/tk-multi-publish2/basic/publish_session.py"
     settings:
       Publish Template: vred_asset_publish
   - name: Publish Rendering to Shotgun
     hook: "{self}/publish_file.py:{engine}/tk-multi-publish2/basic/publish_rendering.py"
     settings:
       Publish Image Template: vred_asset_render_publish
       Publish Sequence Template: vred_asset_render_sequence_publish
   - name: Upload for review
     hook: "{self}/upload_version.py:{engine}/tk-multi-publish2/basic/upload_version.py"
     settings: {}
  help_url: *help_url
  location: "@apps.tk-multi-publish2.location"

################################################################################

# ---- SketchBook

# project
settings.tk-multi-publish2.sketchbook.project:
<<<<<<< HEAD
  collector: "{self}/collector.py:{engine}/tk-multi-publish2/collector.py"
  publish_plugins:
  - name: Publish to Shotgun
    hook: "{self}/publish_file.py:{engine}/tk-multi-publish2/publish_session.py"
    settings: {}
  - name: Upload for review
    hook: "{engine}/tk-multi-publish2/upload_version.py"
    settings: {}
  - name: Unsaved File Click Me
    hook: "{engine}/tk-multi-publish2/unsaved_file.py"
=======
  collector: "{self}/collector.py:{engine}/tk-multi-publish2/basic/collector.py"
  publish_plugins:
  - name: Publish to Shotgun
    hook: "{self}/publish_file.py:{engine}/tk-multi-publish2/basic/publish_session.py"
    settings: {}
  - name: Upload for review
    hook: "{engine}/tk-multi-publish2/basic/upload_version.py"
    settings: {}
  - name: Unsaved File Click Me
    hook: "{engine}/tk-multi-publish2/basic/unsaved_file.py"
>>>>>>> 8c3f474b
    settings: {}
  help_url: *help_url
  location: "@apps.tk-multi-publish2.location"

# asset_step
settings.tk-multi-publish2.sketchbook.asset_step:
<<<<<<< HEAD
  collector: "{self}/collector.py:{engine}/tk-multi-publish2/collector.py"
=======
  collector: "{self}/collector.py:{engine}/tk-multi-publish2/basic/collector.py"
>>>>>>> 8c3f474b
  collector_settings:
      Work Template: sketchbook_asset_work
  publish_plugins:
   - name: Publish to Shotgun
<<<<<<< HEAD
     hook: "{self}/publish_file.py:{engine}/tk-multi-publish2/publish_session.py"
     settings:
       Publish Template: sketchbook_asset_publish
   - name: Upload for review
     hook: "{engine}/tk-multi-publish2/upload_version.py"
     settings: {}
   - name: Unsaved File Click Me
     hook: "{engine}/tk-multi-publish2/unsaved_file.py"
=======
     hook: "{self}/publish_file.py:{engine}/tk-multi-publish2/basic/publish_session.py"
     settings:
       Publish Template: sketchbook_asset_publish
   - name: Upload for review
     hook: "{engine}/tk-multi-publish2/basic/upload_version.py"
     settings: {}
   - name: Unsaved File Click Me
     hook: "{engine}/tk-multi-publish2/basic/unsaved_file.py"
>>>>>>> 8c3f474b
     settings: {}
  help_url: *help_url
  location: "@apps.tk-multi-publish2.location"

# shot_step
settings.tk-multi-publish2.sketchbook.shot_step:
<<<<<<< HEAD
  collector: "{self}/collector.py:{engine}/tk-multi-publish2/collector.py"
=======
  collector: "{self}/collector.py:{engine}/tk-multi-publish2/basic/collector.py"
>>>>>>> 8c3f474b
  collector_settings:
      Work Template: sketchbook_shot_work
  publish_plugins:
  - name: Publish to Shotgun
<<<<<<< HEAD
    hook: "{self}/publish_file.py:{engine}/tk-multi-publish2/publish_session.py"
    settings:
        Publish Template: sketchbook_shot_publish
  - name: Upload for review
    hook: "{engine}/tk-multi-publish2/upload_version.py"
    settings: {}
  - name: Unsaved File Click Me
    hook: "{engine}/tk-multi-publish2/unsaved_file.py"
=======
    hook: "{self}/publish_file.py:{engine}/tk-multi-publish2/basic/publish_session.py"
    settings:
        Publish Template: sketchbook_shot_publish
  - name: Upload for review
    hook: "{engine}/tk-multi-publish2/basic/upload_version.py"
    settings: {}
  - name: Unsaved File Click Me
    hook: "{engine}/tk-multi-publish2/basic/unsaved_file.py"
>>>>>>> 8c3f474b
    settings: {}
  help_url: *help_url
  location: "@apps.tk-multi-publish2.location"<|MERGE_RESOLUTION|>--- conflicted
+++ resolved
@@ -561,18 +561,6 @@
 
 # project
 settings.tk-multi-publish2.sketchbook.project:
-<<<<<<< HEAD
-  collector: "{self}/collector.py:{engine}/tk-multi-publish2/collector.py"
-  publish_plugins:
-  - name: Publish to Shotgun
-    hook: "{self}/publish_file.py:{engine}/tk-multi-publish2/publish_session.py"
-    settings: {}
-  - name: Upload for review
-    hook: "{engine}/tk-multi-publish2/upload_version.py"
-    settings: {}
-  - name: Unsaved File Click Me
-    hook: "{engine}/tk-multi-publish2/unsaved_file.py"
-=======
   collector: "{self}/collector.py:{engine}/tk-multi-publish2/basic/collector.py"
   publish_plugins:
   - name: Publish to Shotgun
@@ -583,32 +571,17 @@
     settings: {}
   - name: Unsaved File Click Me
     hook: "{engine}/tk-multi-publish2/basic/unsaved_file.py"
->>>>>>> 8c3f474b
     settings: {}
   help_url: *help_url
   location: "@apps.tk-multi-publish2.location"
 
 # asset_step
 settings.tk-multi-publish2.sketchbook.asset_step:
-<<<<<<< HEAD
-  collector: "{self}/collector.py:{engine}/tk-multi-publish2/collector.py"
-=======
-  collector: "{self}/collector.py:{engine}/tk-multi-publish2/basic/collector.py"
->>>>>>> 8c3f474b
+  collector: "{self}/collector.py:{engine}/tk-multi-publish2/basic/collector.py"
   collector_settings:
       Work Template: sketchbook_asset_work
   publish_plugins:
    - name: Publish to Shotgun
-<<<<<<< HEAD
-     hook: "{self}/publish_file.py:{engine}/tk-multi-publish2/publish_session.py"
-     settings:
-       Publish Template: sketchbook_asset_publish
-   - name: Upload for review
-     hook: "{engine}/tk-multi-publish2/upload_version.py"
-     settings: {}
-   - name: Unsaved File Click Me
-     hook: "{engine}/tk-multi-publish2/unsaved_file.py"
-=======
      hook: "{self}/publish_file.py:{engine}/tk-multi-publish2/basic/publish_session.py"
      settings:
        Publish Template: sketchbook_asset_publish
@@ -617,32 +590,17 @@
      settings: {}
    - name: Unsaved File Click Me
      hook: "{engine}/tk-multi-publish2/basic/unsaved_file.py"
->>>>>>> 8c3f474b
      settings: {}
   help_url: *help_url
   location: "@apps.tk-multi-publish2.location"
 
 # shot_step
 settings.tk-multi-publish2.sketchbook.shot_step:
-<<<<<<< HEAD
-  collector: "{self}/collector.py:{engine}/tk-multi-publish2/collector.py"
-=======
-  collector: "{self}/collector.py:{engine}/tk-multi-publish2/basic/collector.py"
->>>>>>> 8c3f474b
+  collector: "{self}/collector.py:{engine}/tk-multi-publish2/basic/collector.py"
   collector_settings:
       Work Template: sketchbook_shot_work
   publish_plugins:
   - name: Publish to Shotgun
-<<<<<<< HEAD
-    hook: "{self}/publish_file.py:{engine}/tk-multi-publish2/publish_session.py"
-    settings:
-        Publish Template: sketchbook_shot_publish
-  - name: Upload for review
-    hook: "{engine}/tk-multi-publish2/upload_version.py"
-    settings: {}
-  - name: Unsaved File Click Me
-    hook: "{engine}/tk-multi-publish2/unsaved_file.py"
-=======
     hook: "{self}/publish_file.py:{engine}/tk-multi-publish2/basic/publish_session.py"
     settings:
         Publish Template: sketchbook_shot_publish
@@ -651,7 +609,6 @@
     settings: {}
   - name: Unsaved File Click Me
     hook: "{engine}/tk-multi-publish2/basic/unsaved_file.py"
->>>>>>> 8c3f474b
     settings: {}
   help_url: *help_url
   location: "@apps.tk-multi-publish2.location"