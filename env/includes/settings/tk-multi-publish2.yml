--- conflicted
+++ resolved
@@ -585,7 +585,6 @@
   location: "@apps.tk-multi-publish2.location"
 
 
-<<<<<<< HEAD
 
 ################################################################################
 
@@ -610,7 +609,19 @@
     hook: "{self}/publish_file.py:{engine}/tk-multi-publish2/basic/publish_texture.py"
     settings:
       Publish Template: substancepainter_asset_texture_path_publish
-=======
+  - name: Upload for review
+    hook: "{self}/upload_version.py"
+    settings: {}
+  - name: Begin file versioning
+    hook: "{engine}/tk-multi-publish2/basic/start_version_control.py"
+    settings: {}
+  - name: Publish to Shotgun
+    hook: "{self}/publish_file.py:{engine}/tk-multi-publish2/basic/publish_session.py"
+    settings:
+        Publish Template: substancepainter_asset_publish
+  help_url: *help_url
+  location: "@apps.tk-multi-publish2.location"
+
 ################################################################################
 
 # ---- Unreal
@@ -647,19 +658,12 @@
   - name: Publish to ShotGrid
     hook: "{self}/publish_file.py"
     settings: {}
->>>>>>> 477804fd
-  - name: Upload for review
-    hook: "{self}/upload_version.py"
-    settings: {}
-  - name: Begin file versioning
-    hook: "{engine}/tk-multi-publish2/basic/start_version_control.py"
-    settings: {}
-<<<<<<< HEAD
-  - name: Publish to Shotgun
-    hook: "{self}/publish_file.py:{engine}/tk-multi-publish2/basic/publish_session.py"
-    settings:
-        Publish Template: substancepainter_asset_publish
-=======
+  - name: Upload for review
+    hook: "{self}/upload_version.py"
+    settings: {}
+  - name: Begin file versioning
+    hook: "{engine}/tk-multi-publish2/basic/start_version_control.py"
+    settings: {}
   - name: Publish to ShotGrid
     hook: "{self}/publish_file.py:{engine}/tk-multi-publish2/basic/publish_session.py"
     settings:
@@ -682,6 +686,5 @@
         Turntable Map Path: "/Game/turntable/level/turntable.umap"
         Sequence Path: "/Game/turntable/sequence/turntable_sequence.turntable_sequence"
         Turntable Assets Path: "/Game/maya_turntable_assets"
->>>>>>> 477804fd
   help_url: *help_url
   location: "@apps.tk-multi-publish2.location"