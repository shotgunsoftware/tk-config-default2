--- conflicted
+++ resolved
@@ -62,11 +62,8 @@
     - "*Max*"
     - "*Maya*"
     - "*Motion*"
-<<<<<<< HEAD
     - "*Substance Painter*"
-=======
     - "*Unreal*"
->>>>>>> 477804fd
     name: 3D
   - matches:
     - "*Hiero*"
