# Copyright (c) 2017 Shotgun Software Inc.
#
# CONFIDENTIAL AND PROPRIETARY
#
# This work is provided "AS IS" and subject to the Shotgun Pipeline Toolkit
# Source Code License included in this distribution package. See LICENSE.
# By accessing, using, copying or modifying this work you indicate your
# agreement to the Shotgun Pipeline Toolkit Source Code License. All rights
# not expressly granted therein are reserved by Shotgun Software Inc.

################################################################################

includes:
- ../app_locations.yml

################################################################################

# generic
settings.tk-multi-shotgunpanel:
  action_mappings:
    PublishedFile:
    - actions: [publish_clipboard]
      filters: {}
    Task:
    - actions: [assign_task, task_to_ip]
      filters: {}
    Version:
    - actions: [quicktime_clipboard, sequence_clipboard, add_to_playlist]
      filters: {}
  location: "@apps.tk-multi-shotgunpanel.location"

# 3dsmaxplus
settings.tk-multi-shotgunpanel.3dsmaxplus: &settings_tk-multi-shotgunpanel_3dsmaxplus
  actions_hook: '{self}/general_actions.py:{self}/tk-3dsmaxplus_actions.py'
  action_mappings:
    PublishedFile:
    - actions: [import]
      filters: {published_file_type: Alembic Cache}
    - actions: [texture_node]
      filters: {published_file_type: Image}
    - actions: [reference, import]
      filters: {published_file_type: 3dsmax Scene}
    - actions: [texture_node]
      filters: {published_file_type: Rendered Image}
    - actions: [texture_node]
      filters: {published_file_type: Texture}
    - actions: [publish_clipboard]
      filters: {}
    Task:
    - actions: [assign_task, task_to_ip]
      filters: {}
    Version:
    - actions: [quicktime_clipboard, sequence_clipboard, add_to_playlist]
      filters: {}
  location: "@apps.tk-multi-shotgunpanel.location"

# 3dsmax
settings.tk-multi-shotgunpanel.3dsmax:
  <<: *settings_tk-multi-shotgunpanel_3dsmaxplus
  actions_hook: "{engine}/tk-multi-shotgunpanel/basic/scene_actions.py"

# houdini
settings.tk-multi-shotgunpanel.houdini:
  action_mappings:
    PublishedFile:
    - actions: [import]
      filters: {published_file_type: Alembic Cache}
    - actions: [import]
      filters: {published_file_type: FBX Cache}
    - actions: [merge]
      filters: {published_file_type: Houdini Scene}
    - actions: [file_cop]
      filters: {published_file_type: Image}
    - actions: [file_cop]
      filters: {published_file_type: Photoshop Image}
    - actions: [file_cop]
      filters: {published_file_type: Rendered Image}
    - actions: [file_cop]
      filters: {published_file_type: Texture}
    - actions: [publish_clipboard]
      filters: {}
    Task:
    - actions: [assign_task, task_to_ip]
      filters: {}
    Version:
    - actions: [quicktime_clipboard, sequence_clipboard, add_to_playlist]
      filters: {}
  location: "@apps.tk-multi-shotgunpanel.location"

# maya
settings.tk-multi-shotgunpanel.maya:
  action_mappings:
    PublishedFile:
    - actions: [reference, import]
      filters: {published_file_type: Alembic Cache}
    - actions: [texture_node, image_plane]
      filters: {published_file_type: Image}
    - actions: [reference, import]
      filters: {published_file_type: Maya Scene}
    - actions: [texture_node, image_plane]
      filters: {published_file_type: Photoshop Image}
    - actions: [texture_node, image_plane]
      filters: {published_file_type: Rendered Image}
    - actions: [texture_node, image_plane]
      filters: {published_file_type: Texture}
    - actions: [udim_texture_node]
      filters: {published_file_type: UDIM Image}
    - actions: [publish_clipboard]
      filters: {}
    Task:
    - actions: [assign_task, task_to_ip]
      filters: {}
    Version:
    - actions: [quicktime_clipboard, sequence_clipboard, add_to_playlist]
      filters: {}
  location: "@apps.tk-multi-shotgunpanel.location"

# nuke
settings.tk-multi-shotgunpanel.nuke:
  action_mappings:
    PublishedFile:
    - actions: [read_node]
      filters: {published_file_type: Alembic Cache}
    - actions: [read_node]
      filters: {published_file_type: Flame Render}
    - actions: [read_node]
      filters: {published_file_type: Flame Quicktime}
    - actions: [read_node]
      filters: {published_file_type: Image}
    - actions: [read_node]
      filters: {published_file_type: Movie}
    - actions: [script_import]
      filters: {published_file_type: Nuke Script}
    - actions: [open_project]
      filters: {published_file_type: NukeStudio Project}
    - actions: [read_node]
      filters: {published_file_type: Photoshop Image}
    - actions: [read_node]
      filters: {published_file_type: Rendered Image}
    - actions: [read_node]
      filters: {published_file_type: Texture}
    - actions: [publish_clipboard]
      filters: {}
    Task:
    - actions: [assign_task, task_to_ip]
      filters: {}
    Version:
    - actions: [quicktime_clipboard, sequence_clipboard, add_to_playlist]
      filters: {}
  location: "@apps.tk-multi-shotgunpanel.location"

# nuke studio

settings.tk-multi-shotgunpanel.nukestudio:
  action_mappings:
    PublishedFile:
    - actions: [read_node]
      filters: {published_file_type: Alembic Cache}
    - actions: [read_node, clip_import]
      filters: {published_file_type: Flame Render}
    - actions: [read_node, clip_import]
      filters: {published_file_type: Flame Quicktime}
    - actions: [read_node, clip_import]
      filters: {published_file_type: Image}
    - actions: [read_node, clip_import]
      filters: {published_file_type: Movie}
    - actions: [script_import]
      filters: {published_file_type: Nuke Script}
    - actions: [open_project]
      filters: {published_file_type: NukeStudio Project}
    - actions: [read_node]
      filters: {published_file_type: Photoshop Image}
    - actions: [read_node, clip_import]
      filters: {published_file_type: Rendered Image}
    - actions: [read_node]
      filters: {published_file_type: Texture}
    - actions: [publish_clipboard]
      filters: {}
    Task:
    - actions: [assign_task, task_to_ip]
      filters: {}
    Version:
    - actions: [quicktime_clipboard, sequence_clipboard, add_to_playlist]
      filters: {}
  location: "@apps.tk-multi-shotgunpanel.location"

# hiero

settings.tk-multi-shotgunpanel.hiero:
  action_mappings:
    PublishedFile:
    - actions: [clip_import]
      filters: {published_file_type: Flame Render}
    - actions: [clip_import]
      filters: {published_file_type: Flame Quicktime}
    - actions: [clip_import]
      filters: {published_file_type: Image}
    - actions: [clip_import]
      filters: {published_file_type: Movie}
    - actions: [clip_import]
      filters: {published_file_type: Rendered Image}
    - actions: [publish_clipboard]
      filters: {}
    Task:
    - actions: [assign_task, task_to_ip]
      filters: {}
    Version:
    - actions: [quicktime_clipboard, sequence_clipboard, add_to_playlist]
      filters: {}
  location: "@apps.tk-multi-shotgunpanel.location"

# photoshop
settings.tk-multi-shotgunpanel.photoshop:
  actions_hook: "{self}/general_actions.py"
  action_mappings:
    PublishedFile:
    - actions: [add_as_a_layer, open_file]
      filters: {published_file_type: Photoshop Image}
    - actions: [add_as_a_layer, open_file]
      filters: {published_file_type: Rendered Image}
    - actions: [add_as_a_layer, open_file]
      filters: {published_file_type: Image}
    - actions: [add_as_a_layer, open_file]
      filters: {published_file_type: Texture}
    - actions: [publish_clipboard]
      filters: {}
    Task:
    - actions: [assign_task, task_to_ip]
      filters: {}
    Version:
    - actions: [quicktime_clipboard, sequence_clipboard, add_to_playlist]
      filters: {}
  location: "@apps.tk-multi-shotgunpanel.location"

# after effects
settings.tk-multi-shotgunpanel.aftereffects:
  action_mappings:
    PublishedFile:
    - actions: [add_to_project, add_to_comp]
      filters: {published_file_type: After Effects Project}
    - actions: [add_to_project, add_to_comp]
      filters: {published_file_type: Maya Scene}
    - actions: [add_to_project, add_to_comp]
      filters: {published_file_type: Photoshop Image}
    - actions: [add_to_project, add_to_comp]
      filters: {published_file_type: Rendered Image}
    - actions: [add_to_project, add_to_comp]
      filters: {published_file_type: Image}
    - actions: [add_to_project, add_to_comp]
      filters: {published_file_type: Texture}
    Task:
    - actions: [assign_task, task_to_ip]
      filters: {}
    Version:
    - actions: [quicktime_clipboard, sequence_clipboard, add_to_playlist]
      filters: {}
  actions_hook: "{engine}/tk-multi-shotgunpanel/basic/scene_actions.py"
  location: "@apps.tk-multi-shotgunpanel.location"

# alias
settings.tk-multi-shotgunpanel.alias:
  action_mappings:
    PublishedFile:
    - actions: [import]
      filters: {published_file_type: Alias File}
    - actions: [reference]
      filters: {published_file_type: Wref File}
    - actions: [import]
      filters: {published_file_type: Igs File}
    - actions: [import]
      filters: {published_file_type: Stp File}
    - actions: [import]
      filters: {published_file_type: Stl File}
    - actions: [import]
      filters: {published_file_type: Jt File}
    - actions: [import]
      filters: {published_file_type: Catpart File}
    - actions: [import]
      filters: {published_file_type: Fbx File}
    - actions: [texture_node]
      filters: {published_file_type: Image}
    - actions: [texture_node]
      filters: {published_file_type: Photoshop Image}
    - actions: [publish_clipboard]
      filters: {}
    Task:
    - actions: [assign_task, task_to_ip]
      filters: {}
    Version:
    - actions: [quicktime_clipboard, sequence_clipboard, add_to_playlist]
      filters: {}
  actions_hook: "{engine}/tk-multi-shotgunpanel/basic/scene_actions.py"
  location: "@apps.tk-multi-shotgunpanel.location"

# VRED
settings.tk-multi-shotgunpanel.vred:
  action_mappings:
    PublishedFile:
    - actions: [import]
      filters: {published_file_type: Alias File}
    - actions: [import]
      filters: {published_file_type: Igs File}
    - actions: [import]
      filters: {published_file_type: Stp File}
    - actions: [import]
      filters: {published_file_type: Stl File}
    - actions: [import]
      filters: {published_file_type: Jt File}
    - actions: [import]
      filters: {published_file_type: Catpart File}
    - actions: [import]
      filters: {published_file_type: Fbx File}
    - actions: [import]
      filters: {published_file_type: VRED Scene}
    - actions: [import]
      filters: {published_file_type: Osb File}
    - actions: [publish_clipboard]
      filters: {}
    Task:
    - actions: [assign_task, task_to_ip]
      filters: {}
    Version:
    - actions: [quicktime_clipboard, sequence_clipboard, add_to_playlist]
      filters: {}
  actions_hook: "{engine}/tk-multi-shotgunpanel/basic/scene_actions.py"
  location: "@apps.tk-multi-shotgunpanel.location"

<<<<<<< HEAD
# substancepainter
settings.tk-multi-shotgunpanel.substancepainter:
=======
# Unreal
settings.tk-multi-shotgunpanel.unreal:
  actions_hook: '{self}/general_actions.py:{engine}/tk-multi-shotgunpanel/tk-unreal_actions.py'
>>>>>>> 477804fd
  action_mappings:
    PublishedFile:
    - actions: [publish_clipboard]
      filters: {}
<<<<<<< HEAD
    Task:
    - actions: [assign_task, task_to_ip]
      filters: {}
    Version:
    - actions: [quicktime_clipboard, sequence_clipboard, add_to_playlist]
      filters: {}
=======
  # Disable context switching since we only have a Project context.
  enable_context_switch: false
>>>>>>> 477804fd
  location: "@apps.tk-multi-shotgunpanel.location"<|MERGE_RESOLUTION|>--- conflicted
+++ resolved
@@ -325,27 +325,27 @@
   actions_hook: "{engine}/tk-multi-shotgunpanel/basic/scene_actions.py"
   location: "@apps.tk-multi-shotgunpanel.location"
 
-<<<<<<< HEAD
 # substancepainter
 settings.tk-multi-shotgunpanel.substancepainter:
-=======
+  action_mappings:
+    PublishedFile:
+    - actions: [publish_clipboard]
+      filters: {}
+    Task:
+    - actions: [assign_task, task_to_ip]
+      filters: {}
+    Version:
+    - actions: [quicktime_clipboard, sequence_clipboard, add_to_playlist]
+      filters: {}
+  location: "@apps.tk-multi-shotgunpanel.location"
+
 # Unreal
 settings.tk-multi-shotgunpanel.unreal:
   actions_hook: '{self}/general_actions.py:{engine}/tk-multi-shotgunpanel/tk-unreal_actions.py'
->>>>>>> 477804fd
-  action_mappings:
-    PublishedFile:
-    - actions: [publish_clipboard]
-      filters: {}
-<<<<<<< HEAD
-    Task:
-    - actions: [assign_task, task_to_ip]
-      filters: {}
-    Version:
-    - actions: [quicktime_clipboard, sequence_clipboard, add_to_playlist]
-      filters: {}
-=======
+  action_mappings:
+    PublishedFile:
+    - actions: [publish_clipboard]
+      filters: {}
   # Disable context switching since we only have a Project context.
   enable_context_switch: false
->>>>>>> 477804fd
   location: "@apps.tk-multi-shotgunpanel.location"