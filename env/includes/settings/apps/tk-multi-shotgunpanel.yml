# Copyright (c) 2017 Shotgun Software Inc.
#
# CONFIDENTIAL AND PROPRIETARY
#
# This work is provided "AS IS" and subject to the Shotgun Pipeline Toolkit
# Source Code License included in this distribution package. See LICENSE.
# By accessing, using, copying or modifying this work you indicate your
# agreement to the Shotgun Pipeline Toolkit Source Code License. All rights
# not expressly granted therein are reserved by Shotgun Software Inc.

################################################################################

includes:
- ../../app_locations.yml

################################################################################

# generic
settings.tk-multi-shotgunpanel:
  action_mappings:
    PublishedFile:
    - actions: [publish_clipboard]
      filters: {}
    Task:
    - actions: [assign_task, task_to_ip]
      filters: {}
    Version:
    - actions: [quicktime_clipboard, sequence_clipboard, add_to_playlist]
      filters: {}
  location: "@apps.tk-multi-shotgunpanel.location"

# houdini
settings.tk-multi-shotgunpanel.houdini:
  action_mappings:
    PublishedFile:
    - actions: [import]
      filters: {published_file_type: Alembic Cache}
    - actions: [merge]
      filters: {published_file_type: Houdini Scene}
    - actions: [file_cop]
      filters: {published_file_type: Image}
    - actions: [file_cop]
      filters: {published_file_type: Photoshop Image}
    - actions: [file_cop]
      filters: {published_file_type: Rendered Image}
    - actions: [file_cop]
      filters: {published_file_type: Texture}
    - actions: [publish_clipboard]
      filters: {}
    Task:
    - actions: [assign_task, task_to_ip]
      filters: {}
    Version:
    - actions: [quicktime_clipboard, sequence_clipboard, add_to_playlist]
      filters: {}
  actions_hook: '{self}/general_actions.py:{self}/{engine_name}_actions.py'
  enable_context_switch: true
  location: "@apps.tk-multi-shotgunpanel.location"

# maya
settings.tk-multi-shotgunpanel.maya:
  action_mappings:
    PublishedFile:
    - actions: [reference, import]
<<<<<<< HEAD
      filters: {published_file_type: Alembic Cache}
    - actions: [texture_node, image_plane]
=======
      filters: {published_file_type: Geometry Cache}
    - actions: [image_plane, texture_node_with_frames]
>>>>>>> 73bea939
      filters: {published_file_type: Image}
    - actions: [reference, import]
      filters: {published_file_type: Maya Scene}
    - actions: [image_plane, texture_node_with_frames]
      filters: {published_file_type: Photoshop Image}
    - actions: [image_plane, texture_node_with_frames]
      filters: {published_file_type: Rendered Image}
<<<<<<< HEAD
    - actions: [texture_node, image_plane]
=======
    - actions: [reference, import]
      filters: {published_file_type: Static Geometry}
    - actions: [texture_node, image_plane, texture_node_with_frames]
>>>>>>> 73bea939
      filters: {published_file_type: Texture}
    - actions: [udim_texture_node]
      filters: {published_file_type: UDIM Image}
    - actions: [publish_clipboard]
      filters: {}
    Task:
    - actions: [assign_task, task_to_ip]
      filters: {}
    Version:
    - actions: [quicktime_clipboard, sequence_clipboard, add_to_playlist]
      filters: {}
  actions_hook: '{self}/general_actions.py:{self}/{engine_name}_actions.py:{config}/tk-multi-shotgunpanel/{engine_name}_actions.py'
  enable_context_switch: true
  location: "@apps.tk-multi-shotgunpanel.location"

# nuke
settings.tk-multi-shotgunpanel.nuke:
  action_mappings:
    PublishedFile:
    - actions: [read_node]
      filters: {published_file_type: Alembic Cache}
    - actions: [read_node]
      filters: {published_file_type: Image}
    - actions: [read_node]
      filters: {published_file_type: Movie}
    - actions: [script_import]
      filters: {published_file_type: Nuke Script}
    - actions: [read_node]
      filters: {published_file_type: Photoshop Image}
    - actions: [read_node]
      filters: {published_file_type: Rendered Image}
    - actions: [read_node]
      filters: {published_file_type: Texture}
    - actions: [publish_clipboard]
      filters: {}
    Task:
    - actions: [assign_task, task_to_ip]
      filters: {}
    Version:
    - actions: [quicktime_clipboard, sequence_clipboard, add_to_playlist]
      filters: {}
  actions_hook: '{self}/general_actions.py:{config}/tk-multi-shotgunpanel/{engine_name}_actions.py'
  enable_context_switch: true
  location: "@apps.tk-multi-shotgunpanel.location"

# nukestudio
settings.tk-multi-shotgunpanel.nukestudio:
  action_mappings:
    PublishedFile:
    - actions: [read_node]
      filters: {published_file_type: Alembic Cache}
    - actions: [read_node]
      filters: {published_file_type: Image}
    - actions: [read_node]
      filters: {published_file_type: Movie}
    - actions: [open_project]
      filters: {published_file_type: NukeStudio Project}
    - actions: [read_node]
      filters: {published_file_type: Photoshop Image}
    - actions: [read_node]
      filters: {published_file_type: Rendered Image}
    - actions: [deep_read_node, read_node]
      filters: {published_file_type: Deep Rendered Image}
    - actions: [read_node]
      filters: {published_file_type: Texture}
    - actions: [publish_clipboard]
      filters: {}
    Task:
    - actions: [assign_task, task_to_ip]
      filters: {}
    Version:
    - actions: [quicktime_clipboard, sequence_clipboard, add_to_playlist]
      filters: {}
<<<<<<< HEAD
  actions_hook: '{self}/general_actions.py:{self}/tk-nuke_actions.py'
=======
  actions_hook: '{self}/general_actions.py:{self}/{engine_name}_actions.py:{config}/tk-multi-shotgunpanel/{engine_name}_actions.py'
>>>>>>> 73bea939
  enable_context_switch: true
  location: "@apps.tk-multi-shotgunpanel.location"<|MERGE_RESOLUTION|>--- conflicted
+++ resolved
@@ -39,6 +39,8 @@
       filters: {published_file_type: Houdini Scene}
     - actions: [file_cop]
       filters: {published_file_type: Image}
+    - actions: [import]
+      filters: {published_file_type: Model File}
     - actions: [file_cop]
       filters: {published_file_type: Photoshop Image}
     - actions: [file_cop]
@@ -62,27 +64,18 @@
   action_mappings:
     PublishedFile:
     - actions: [reference, import]
-<<<<<<< HEAD
       filters: {published_file_type: Alembic Cache}
-    - actions: [texture_node, image_plane]
-=======
-      filters: {published_file_type: Geometry Cache}
     - actions: [image_plane, texture_node_with_frames]
->>>>>>> 73bea939
       filters: {published_file_type: Image}
     - actions: [reference, import]
       filters: {published_file_type: Maya Scene}
+    - actions: [reference, import]
+      filters: {published_file_type: Model File}
     - actions: [image_plane, texture_node_with_frames]
       filters: {published_file_type: Photoshop Image}
     - actions: [image_plane, texture_node_with_frames]
       filters: {published_file_type: Rendered Image}
-<<<<<<< HEAD
-    - actions: [texture_node, image_plane]
-=======
-    - actions: [reference, import]
-      filters: {published_file_type: Static Geometry}
     - actions: [texture_node, image_plane, texture_node_with_frames]
->>>>>>> 73bea939
       filters: {published_file_type: Texture}
     - actions: [udim_texture_node]
       filters: {published_file_type: UDIM Image}
@@ -107,39 +100,11 @@
     - actions: [read_node]
       filters: {published_file_type: Image}
     - actions: [read_node]
+      filters: {published_file_type: Model File}
+    - actions: [read_node]
       filters: {published_file_type: Movie}
     - actions: [script_import]
       filters: {published_file_type: Nuke Script}
-    - actions: [read_node]
-      filters: {published_file_type: Photoshop Image}
-    - actions: [read_node]
-      filters: {published_file_type: Rendered Image}
-    - actions: [read_node]
-      filters: {published_file_type: Texture}
-    - actions: [publish_clipboard]
-      filters: {}
-    Task:
-    - actions: [assign_task, task_to_ip]
-      filters: {}
-    Version:
-    - actions: [quicktime_clipboard, sequence_clipboard, add_to_playlist]
-      filters: {}
-  actions_hook: '{self}/general_actions.py:{config}/tk-multi-shotgunpanel/{engine_name}_actions.py'
-  enable_context_switch: true
-  location: "@apps.tk-multi-shotgunpanel.location"
-
-# nukestudio
-settings.tk-multi-shotgunpanel.nukestudio:
-  action_mappings:
-    PublishedFile:
-    - actions: [read_node]
-      filters: {published_file_type: Alembic Cache}
-    - actions: [read_node]
-      filters: {published_file_type: Image}
-    - actions: [read_node]
-      filters: {published_file_type: Movie}
-    - actions: [open_project]
-      filters: {published_file_type: NukeStudio Project}
     - actions: [read_node]
       filters: {published_file_type: Photoshop Image}
     - actions: [read_node]
@@ -156,10 +121,38 @@
     Version:
     - actions: [quicktime_clipboard, sequence_clipboard, add_to_playlist]
       filters: {}
-<<<<<<< HEAD
+  actions_hook: '{self}/general_actions.py:{self}/{engine_name}_actions.py:{config}/tk-multi-shotgunpanel/{engine_name}_actions.py'
+  enable_context_switch: true
+  location: "@apps.tk-multi-shotgunpanel.location"
+
+# nukestudio
+settings.tk-multi-shotgunpanel.nukestudio:
+  action_mappings:
+    PublishedFile:
+    - actions: [read_node]
+      filters: {published_file_type: Alembic Cache}
+    - actions: [read_node]
+      filters: {published_file_type: Image}
+    - actions: [read_node]
+      filters: {published_file_type: Model File}
+    - actions: [read_node]
+      filters: {published_file_type: Movie}
+    - actions: [open_project]
+      filters: {published_file_type: NukeStudio Project}
+    - actions: [read_node]
+      filters: {published_file_type: Photoshop Image}
+    - actions: [read_node]
+      filters: {published_file_type: Rendered Image}
+    - actions: [read_node]
+      filters: {published_file_type: Texture}
+    - actions: [publish_clipboard]
+      filters: {}
+    Task:
+    - actions: [assign_task, task_to_ip]
+      filters: {}
+    Version:
+    - actions: [quicktime_clipboard, sequence_clipboard, add_to_playlist]
+      filters: {}
   actions_hook: '{self}/general_actions.py:{self}/tk-nuke_actions.py'
-=======
-  actions_hook: '{self}/general_actions.py:{self}/{engine_name}_actions.py:{config}/tk-multi-shotgunpanel/{engine_name}_actions.py'
->>>>>>> 73bea939
   enable_context_switch: true
   location: "@apps.tk-multi-shotgunpanel.location"