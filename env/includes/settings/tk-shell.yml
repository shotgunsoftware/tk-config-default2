--- conflicted
+++ resolved
@@ -24,11 +24,7 @@
 settings.tk-shell.asset:
   apps:
     tk-multi-launchapp: '@settings.tk-multi-launchapp'
-<<<<<<< HEAD
-    # tk-multi-launchmari: '@settings.tk-multi-launchapp.mari'
-=======
 #    tk-multi-launchmari: '@settings.tk-multi-launchapp.mari'
->>>>>>> 7b3b23cc
     tk-multi-launchmotionbuilder: '@settings.tk-multi-launchapp.motionbuilder'
     tk-multi-publish2: "@settings.tk-multi-publish2.standalone"
     tk-multi-screeningroom: '@settings.tk-multi-screeningroom.rv'
@@ -38,11 +34,7 @@
 settings.tk-shell.asset_step:
   apps:
     tk-multi-launchapp: '@settings.tk-multi-launchapp'
-<<<<<<< HEAD
-    # tk-multi-launchmari: '@settings.tk-multi-launchapp.mari'
-=======
 #    tk-multi-launchmari: '@settings.tk-multi-launchapp.mari'
->>>>>>> 7b3b23cc
     tk-multi-launchmotionbuilder: '@settings.tk-multi-launchapp.motionbuilder'
     tk-multi-publish2: "@settings.tk-multi-publish2.standalone"
     tk-multi-screeningroom: '@settings.tk-multi-screeningroom.rv'
@@ -55,11 +47,7 @@
       location: "@apps.tk-multi-demo.location"
     tk-multi-launchapp: '@settings.tk-multi-launchapp'
     tk-multi-launchhiero: '@settings.tk-multi-launchapp.hiero'
-<<<<<<< HEAD
-    # tk-multi-launchmari: '@settings.tk-multi-launchapp.mari'
-=======
 #    tk-multi-launchmari: '@settings.tk-multi-launchapp.mari'
->>>>>>> 7b3b23cc
     tk-multi-launchmotionbuilder: '@settings.tk-multi-launchapp.motionbuilder'
     tk-multi-publish2: "@settings.tk-multi-publish2.standalone"
     tk-multi-screeningroom: '@settings.tk-multi-screeningroom.rv'
