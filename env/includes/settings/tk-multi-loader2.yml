# Copyright (c) 2017 Shotgun Software Inc.
#
# CONFIDENTIAL AND PROPRIETARY
#
# This work is provided "AS IS" and subject to the Shotgun Pipeline Toolkit
# Source Code License included in this distribution package. See LICENSE.
# By accessing, using, copying or modifying this work you indicate your
# agreement to the Shotgun Pipeline Toolkit Source Code License. All rights
# not expressly granted therein are reserved by Shotgun Software Inc.

################################################################################

includes:
- ../app_locations.yml

################################################################################

# 3dsmaxplus
settings.tk-multi-loader2.3dsmaxplus: &settings_tk-multi-loader2_3dsmaxplus
  action_mappings:
    3dsmax Scene: [import, reference]
    Alembic Cache: [import]
    Image: [texture_node]
    Rendered Image: [texture_node]
    Texture: [texture_node]
  entities:
  - caption: Assets
    entity_type: Asset
    filters:
    - [project, is, '{context.project}']
    hierarchy: [sg_asset_type, code]
  - caption: Shots
    entity_type: Shot
    filters:
    - [project, is, '{context.project}']
    hierarchy: [sg_sequence, code]
  - caption: My Tasks
    entity_type: Task
    filters:
    - [task_assignees, is, '{context.user}']
    - [project, is, '{context.project}']
    hierarchy: [entity, content]
  location: "@apps.tk-multi-loader2.location"

# 3dsmax
# Uses the same settings, but a different hook.
settings.tk-multi-loader2.3dsmax:
  <<: *settings_tk-multi-loader2_3dsmaxplus
  actions_hook: "{engine}/tk-multi-loader2/basic/scene_actions.py"


# flame
settings.tk-multi-loader2.flame:
  actions_hook: '{engine}/tk-multi-loader2/flame_loader_actions.py'
  action_mappings:
    Flame Batch File: [load_setup]
    Flame Quicktime: [load_clip]
    Flame Render: [load_clip]
    Flame OpenClip: [load_clip]
    Photoshop Image: [load_clip]
    Rendered Image: [load_clip]
    Image: [load_clip]
    Movie: [load_clip]
    Texture: [load_clip]
  entity_mappings:
    Shot: [load_batch]
    CutItem: [load_batch]
  location: "@apps.tk-multi-loader2.location"

# houdini
settings.tk-multi-loader2.houdini:
  action_mappings:
    Alembic Cache: [import]
    Houdini Scene: [merge]
    Image: [file_cop]
    Photoshop Image: [file_cop]
    Rendered Image: [file_cop]
    Texture: [file_cop]
  entities:
  - caption: Assets
    entity_type: Asset
    filters:
    - [project, is, '{context.project}']
    hierarchy: [sg_asset_type, code]
  - caption: Shots
    entity_type: Shot
    filters:
    - [project, is, '{context.project}']
    hierarchy: [sg_sequence, code]
  - caption: My Tasks
    entity_type: Task
    filters:
    - [task_assignees, is, '{context.user}']
    - [project, is, '{context.project}']
    hierarchy: [entity, content]
  publish_filters: [["sg_status_list", "is_not", null]]
  location: "@apps.tk-multi-loader2.location"

# mari
settings.tk-multi-loader2.mari:
  action_mappings:
    Alembic Cache: [geometry_import]
  entities:
  - caption: Assets
    entity_type: Asset
    filters:
    - [project, is, '{context.project}']
    hierarchy: [sg_asset_type, code]
    publish_filters: []
  - caption: My Tasks
    entity_type: Task
    filters:
    - [task_assignees, is, '{context.user}']
    - [project, is, '{context.project}']
    hierarchy: [entity, content]
    publish_filters: []
  title_name: Import
  location: '@apps.tk-multi-loader2.location'

# maya
settings.tk-multi-loader2.maya:
  action_mappings:
    Alembic Cache: [reference, import]
    Image: [texture_node, image_plane]
    Maya Scene: [reference, import]
    Photoshop Image: [texture_node, image_plane]
    Rendered Image: [texture_node, image_plane]
    Texture: [texture_node, image_plane]
  entities:
  - caption: Assets
    entity_type: Asset
    filters:
    - [project, is, "{context.project}"]
    hierarchy: [sg_asset_type, code]
  - caption: Shots
    entity_type: Shot
    filters:
    - [project, is, "{context.project}"]
    hierarchy: [sg_sequence, code]
  - caption: My Tasks
    entity_type: Task
    filters:
    - [task_assignees, is, "{context.user}"]
    - [project, is, "{context.project}"]
    hierarchy: [entity, content]
  publish_filters: [["sg_status_list", "is_not", null]]
  location: "@apps.tk-multi-loader2.location"

# nuke
settings.tk-multi-loader2.nuke:
  action_mappings:
    Alembic Cache: [read_node]
    Flame Render: [read_node]
    Flame Quicktime: [read_node]
    Image: [read_node]
    Movie: [read_node]
    Nuke Script: [script_import]
    Photoshop Image: [read_node]
    Rendered Image: [read_node]
    Texture: [read_node]
  entities:
  - caption: Assets
    entity_type: Asset
    filters:
    - [project, is, '{context.project}']
    hierarchy: [sg_asset_type, code]
  - caption: Shots
    entity_type: Shot
    filters:
    - [project, is, '{context.project}']
    hierarchy: [sg_sequence, code]
  - caption: My Tasks
    entity_type: Task
    filters:
    - [task_assignees, is, '{context.user}']
    - [project, is, '{context.project}']
    hierarchy: [entity, content]
  publish_filters: [["sg_status_list", "is_not", null]]
  location: "@apps.tk-multi-loader2.location"

# nuke studio (actions hook)
settings.tk-multi-loader2.nukestudio.project:
  actions_hook: '{self}/tk-nuke_actions.py'
  action_mappings:
    Image: [clip_import]
    Movie: [clip_import]
    Rendered Image: [clip_import]
  entities:
  - caption: Assets
    entity_type: Asset
    filters:
    - [project, is, '{context.project}']
    hierarchy: [sg_asset_type, code]
  - caption: Shots
    entity_type: Shot
    filters:
    - [project, is, '{context.project}']
    hierarchy: [sg_sequence, code]
  - caption: My Tasks
    entity_type: Task
    filters:
    - [task_assignees, is, '{context.user}']
    - [project, is, '{context.project}']
    hierarchy: [entity, content]
  publish_filters: [["sg_status_list", "is_not", null]]
  location: "@apps.tk-multi-loader2.location"

settings.tk-multi-loader2.nukestudio:
  actions_hook: '{self}/tk-nuke_actions.py'
  action_mappings:
    Alembic Cache: [read_node]
    Image: [read_node]
    Movie: [read_node]
    Nuke Script: [script_import]
    NukeStudio Project: [open_project]
    Photoshop Image: [read_node]
    Rendered Image: [read_node]
    Texture: [read_node]
  entities:
  - caption: Assets
    entity_type: Asset
    filters:
    - [project, is, '{context.project}']
    hierarchy: [sg_asset_type, code]
  - caption: Shots
    entity_type: Shot
    filters:
    - [project, is, '{context.project}']
    hierarchy: [sg_sequence, code]
  - caption: My Tasks
    entity_type: Task
    filters:
    - [task_assignees, is, '{context.user}']
    - [project, is, '{context.project}']
    hierarchy: [entity, content]
  publish_filters: [["sg_status_list", "is_not", null]]
  location: "@apps.tk-multi-loader2.location"

# photoshop
settings.tk-multi-loader2.photoshop:
  action_mappings:
    Photoshop Image: [add_as_a_layer, open_file]
    Rendered Image: [add_as_a_layer, open_file]
    Image: [add_as_a_layer, open_file]
    Texture: [add_as_a_layer, open_file]
  entities:
  - caption: Assets
    entity_type: Asset
    filters:
    - [project, is, '{context.project}']
    hierarchy: [sg_asset_type, code]
  - caption: Shots
    entity_type: Shot
    filters:
    - [project, is, '{context.project}']
    hierarchy: [sg_sequence, code]
  - caption: My Tasks
    entity_type: Task
    filters:
    - [task_assignees, is, '{context.user}']
    - [project, is, '{context.project}']
    hierarchy: [entity, content]
  publish_filters: [["sg_status_list", "is_not", null]]
  location: "@apps.tk-multi-loader2.location"

# after effects
settings.tk-multi-loader2.aftereffects:
  action_mappings:
    After Effects Project: [add_to_project, add_to_comp]
    Maya Scene: [add_to_project, add_to_comp]
    Photoshop Image: [add_to_project, add_to_comp]
    Rendered Image: [add_to_project, add_to_comp]
    Image: [add_to_project, add_to_comp]
    Texture: [add_to_project, add_to_comp]
  entities:
  - caption: Assets
    entity_type: Asset
    filters:
    - [project, is, '{context.project}']
    hierarchy: [sg_asset_type, code]
  - caption: Shots
    entity_type: Shot
    filters:
    - [project, is, '{context.project}']
    hierarchy: [sg_sequence, code]
  - caption: My Tasks
    entity_type: Task
    filters:
    - [task_assignees, is, '{context.user}']
    - [project, is, '{context.project}']
    hierarchy: [entity, content]
  actions_hook: "{engine}/tk-multi-loader2/basic/scene_actions.py"
  publish_filters: [["sg_status_list", "is_not", null]]
  location: "@apps.tk-multi-loader2.location"

# motion builder
settings.tk-multi-loader2.motionbuilder:
  entities:
  - caption: Assets
    entity_type: Asset
    filters:
    - [project, is, '{context.project}']
    hierarchy: [sg_asset_type, code]
  - caption: Shots
    entity_type: Shot
    filters:
    - [project, is, '{context.project}']
    hierarchy: [sg_sequence, code]
  - caption: My Tasks
    entity_type: Task
    filters:
    - [task_assignees, is, '{context.user}']
    - [project, is, '{context.project}']
    hierarchy: [entity, content]
  location: "@apps.tk-multi-loader2.location"

# alias
settings.tk-multi-loader2.alias:
  action_mappings:
    Alias File: [import, import_as_reference]
    Wref File: [reference]
    Igs File: [import, import_as_reference]
    Stp File: [import, import_as_reference]
    Stl File: [import, import_as_reference]
    Jt File: [import, import_as_reference]
    Catpart File: [import, import_as_reference]
    Fbx File: [import]
    Image: [texture_node]
    Photoshop Image: [texture_node]
    Tif File: [texture_node]
    Bmp File: [texture_node]
    Obj File: [import_subdiv]
    Tsm File: [import_subdiv]
    F3d File: [import_subdiv]
    Sf3d File: [import_subdiv]
  entities:
  - caption: Assets
    entity_type: Asset
    filters:
    - [project, is, '{context.project}']
    hierarchy: [sg_asset_type, code]
  - caption: My Tasks
    entity_type: Task
    filters:
    - [task_assignees, is, '{context.user}']
    - [project, is, '{context.project}']
    hierarchy: [entity, content]
  actions_hook: "{engine}/tk-multi-loader2/basic/scene_actions.py"
  publish_filters: [["sg_status_list", "is_not", null]]
  location: "@apps.tk-multi-loader2.location"

# VRED
settings.tk-multi-loader2.vred:
  action_mappings:
    Alias File: [import]
    Igs File: [import]
    Stp File: [import]
    Stl File: [import]
    Jt File: [import]
    Catpart File: [import]
    Fbx File: [import]
    VRED Scene: [import]
    Osb File: [import]
  entities:
  - caption: Assets
    entity_type: Asset
    filters:
    - [project, is, '{context.project}']
    hierarchy: [sg_asset_type, code]
  - caption: My Tasks
    entity_type: Task
    filters:
    - [task_assignees, is, '{context.user}']
    - [project, is, '{context.project}']
    hierarchy: [entity, content]
  actions_hook: "{engine}/tk-multi-loader2/basic/scene_actions.py"
  publish_filters: [["sg_status_list", "is_not", null]]
  location: "@apps.tk-multi-loader2.location"

# SketchBook
settings.tk-multi-loader2.sketchbook:
  action_mappings:
    Photoshop Image: [add_image]
    Rendered Image: [add_image]
    Image: [add_image]
    Texture: [add_image]
    Tif File: [add_image]
    Bmp File: [add_image]
    Gif File: [add_image]
    Skba File: [open_file]
  entities:
  - caption: Assets
    entity_type: Asset
    filters:
    - [project, is, '{context.project}']
    hierarchy: [sg_asset_type, code]
  - caption: Shots
    entity_type: Shot
    filters:
    - [project, is, '{context.project}']
    hierarchy: [sg_sequence, code]
  - caption: My Tasks
    entity_type: Task
    filters:
    - [task_assignees, is, '{context.user}']
    - [project, is, '{context.project}']
    hierarchy: [entity, content]
<<<<<<< HEAD
  actions_hook: "{engine}/tk-multi-loader2/scene_actions.py"
=======
  actions_hook: "{engine}/tk-multi-loader2/basic/scene_actions.py"
>>>>>>> 8c3f474b
  publish_filters: [["sg_status_list", "is_not", null]]
  location: "@apps.tk-multi-loader2.location"<|MERGE_RESOLUTION|>--- conflicted
+++ resolved
@@ -405,10 +405,6 @@
     - [task_assignees, is, '{context.user}']
     - [project, is, '{context.project}']
     hierarchy: [entity, content]
-<<<<<<< HEAD
-  actions_hook: "{engine}/tk-multi-loader2/scene_actions.py"
-=======
   actions_hook: "{engine}/tk-multi-loader2/basic/scene_actions.py"
->>>>>>> 8c3f474b
   publish_filters: [["sg_status_list", "is_not", null]]
   location: "@apps.tk-multi-loader2.location"