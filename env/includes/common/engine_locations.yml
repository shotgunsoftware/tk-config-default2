# Copyright (c) 2017 Shotgun Software Inc.
#
# CONFIDENTIAL AND PROPRIETARY
#
# This work is provided "AS IS" and subject to the Shotgun Pipeline Toolkit
# Source Code License included in this distribution package. See LICENSE.
# By accessing, using, copying or modifying this work you indicate your
# agreement to the Shotgun Pipeline Toolkit Source Code License. All rights
# not expressly granted therein are reserved by Shotgun Software Inc.
#

# locations for common engines

################################################################################

# 3dsMax
common.engines.tk-3dsmaxplus.location:
    #type: app_store
    #name: tk-3dsmaxplus
    #version: v0.4.1
    type: git_branch
    branch: 44077_defcon2
    path: https://github.com/shotgunsoftware/tk-3dsmaxplus.git
    version: acf8c82ba7980e6dbf751c28d2909119bf3a0b9e

# Desktop
common.engines.tk-desktop.location:
    type: app_store
    name: tk-desktop
    version: v2.3.10

# Flame
common.engines.tk-flame.location:
    type: app_store
    name: tk-flame
    version: v1.9.9

# Houdini
common.engines.tk-houdini.location:
    #type: app_store
    #name: tk-houdini
    #version: v1.2.2
    type: git_branch
    branch: 44077_defcon2
    path: https://github.com/shotgunsoftware/tk-houdini.git
<<<<<<< HEAD
    version: 449265c7362b77f08bdd3cb248df7d48d57301a5
    #type: dev
    #path: /Users/josh/dev/sg/44077_def2_pub2_templates/tk-houdini
=======
    version: 03c6169d967bfffaadc310bd92497acbc3e4ffc0
>>>>>>> cf622dbe

# Mari
common.engines.tk-mari.location:
    version: v1.1.5
    type: app_store
    name: tk-mari

# Maya
common.engines.tk-maya.location:
    #type: app_store
    #name: tk-maya
    #version: v0.8.1
    type: git_branch
    branch: 44077_def2_pub2_templates
    path: https://github.com/shotgunsoftware/tk-maya.git
    version: 16934b660382ca2c2afff1344dc14c17cc912538

# Nuke
common.engines.tk-nuke.location:
    #type: app_store
    #name: tk-nuke
    #version: v0.7.2
    type: git_branch
    branch: 44077_defcon2
    path: https://github.com/shotgunsoftware/tk-nuke.git
    version: 47e5d82e49e2f7fa370c7e6574641721c5e4cd90

# Photoshop
common.engines.tk-photoshopcc.location:
    #type: app_store
    #name: tk-photoshopcc
    #version: v1.1.5
    type: git_branch
    branch: 44077_defcon2
    path: https://github.com/shotgunsoftware/tk-photoshopcc.git
    version: 2eb6bf1f3baaaf5024d5ae5c44c623462e0da170

# Shell
common.engines.tk-shell.location:
    type: app_store
    name: tk-shell
    version: v0.5.4

# Shotgun
common.engines.tk-shotgun.location:
    type: app_store
    name: tk-shotgun
    version: v0.6.0

# Motion Builder
common.engines.tk-motionbuilder.location:
#    version: v0.3.1
#    type: app_store
#    name: tk-motionbuilder
    type: git_branch
    branch: 44077_defcon2
    path: https://github.com/shotgunsoftware/tk-motionbuilder.git
    version: b19b247dca5dc2846757758f8c9d97d6111cc21f
<|MERGE_RESOLUTION|>--- conflicted
+++ resolved
@@ -43,13 +43,7 @@
     type: git_branch
     branch: 44077_defcon2
     path: https://github.com/shotgunsoftware/tk-houdini.git
-<<<<<<< HEAD
-    version: 449265c7362b77f08bdd3cb248df7d48d57301a5
-    #type: dev
-    #path: /Users/josh/dev/sg/44077_def2_pub2_templates/tk-houdini
-=======
     version: 03c6169d967bfffaadc310bd92497acbc3e4ffc0
->>>>>>> cf622dbe
 
 # Mari
 common.engines.tk-mari.location:
