# Copyright (c) 2017 Shotgun Software Inc.
#
# CONFIDENTIAL AND PROPRIETARY
#
# This work is provided "AS IS" and subject to the Shotgun Pipeline Toolkit
# Source Code License included in this distribution package. See LICENSE.
# By accessing, using, copying or modifying this work you indicate your
# agreement to the Shotgun Pipeline Toolkit Source Code License. All rights
# not expressly granted therein are reserved by Shotgun Software Inc.
#

################################################################################
# A single, top-level setting is defined: "@frameworks". This setting can
# be included and referenced wherever shared frameworks are required.

frameworks:
  # adobe - Common functionality for adobe products
  tk-framework-adobe_v1.x.x:
    location:
      version: v1.1.5
      type: app_store
      name: tk-framework-adobe
  tk-framework-adminui_v0.x.x:
    location:
      version: v0.7.2
      type: app_store
      name: tk-framework-adminui
  tk-framework-aliastranslations_v0.x.x:
    location:
      version: v0.2.2
      type: app_store
      name: tk-framework-aliastranslations
  tk-framework-desktopserver_v1.x.x:
    location:
      version: v1.5.3
      type: app_store
      name: tk-framework-desktopserver
  tk-framework-qtwidgets_v2.x.x:
    location:
<<<<<<< HEAD
      type: git_branch
      branch: SHOT-3330
      path: https://github.com/shotgunsoftware/tk-framework-qtwidgets.git
      version: 610a5ec
      # version: v2.10.0
      # type: app_store
      # name: tk-framework-qtwidgets
=======
      version: v2.10.3
      type: app_store
      name: tk-framework-qtwidgets
>>>>>>> f4cce59a
  tk-framework-shotgunutils_v4.x.x:
    location:
      version: v4.4.15
      type: app_store
      name: tk-framework-shotgunutils
  tk-framework-shotgunutils_v5.x.x:
    location:
      version: v5.8.5
      type: app_store
      name: tk-framework-shotgunutils
  tk-framework-widget_v0.2.x:
    location:
      version: v0.2.8
      type: app_store
      name: tk-framework-widget
  tk-framework-widget_v1.x.x:
    location:
      version: v1.1.1
      type: app_store
      name: tk-framework-widget
  tk-framework-desktopclient_v0.x.x:
    location:
      version: v0.3.2
      type: app_store
      name: tk-framework-desktopclient
  tk-framework-lmv_v0.x.x:
    location:
      version: v0.2.2
      type: app_store
      name: tk-framework-lmv<|MERGE_RESOLUTION|>--- conflicted
+++ resolved
@@ -37,19 +37,9 @@
       name: tk-framework-desktopserver
   tk-framework-qtwidgets_v2.x.x:
     location:
-<<<<<<< HEAD
-      type: git_branch
-      branch: SHOT-3330
-      path: https://github.com/shotgunsoftware/tk-framework-qtwidgets.git
-      version: 610a5ec
-      # version: v2.10.0
-      # type: app_store
-      # name: tk-framework-qtwidgets
-=======
       version: v2.10.3
       type: app_store
       name: tk-framework-qtwidgets
->>>>>>> f4cce59a
   tk-framework-shotgunutils_v4.x.x:
     location:
       version: v4.4.15
