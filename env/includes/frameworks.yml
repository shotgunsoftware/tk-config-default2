--- conflicted
+++ resolved
@@ -38,12 +38,7 @@
       # windows_path: C:\Users\qa\sg_envs\dev\tk\tk-framework-alias
   tk-framework-aliastranslations_v0.x.x:
     location:
-<<<<<<< HEAD
-      # version: v0.2.4
-      version: v0.2.3
-=======
       version: v0.3.0
->>>>>>> abcef5ab
       type: app_store
       name: tk-framework-aliastranslations
   tk-framework-desktopserver_v1.x.x:
@@ -53,19 +48,9 @@
       name: tk-framework-desktopserver
   tk-framework-qtwidgets_v2.x.x:
     location:
-<<<<<<< HEAD
-      # version: v2.10.11
-      # type: app_store
-      # name: tk-framework-qtwidgets
-      type: git_branch
-      branch: ticket/SHOT-4328-dock-filters
-      path: https://github.com/shotgunsoftware/tk-framework-qtwidgets.git
-      version: fcc6363
-=======
       version: v2.12.0
       type: app_store
       name: tk-framework-qtwidgets
->>>>>>> abcef5ab
   tk-framework-shotgunutils_v4.x.x:
     location:
       version: v4.4.15
