# Copyright (c) 2017 Shotgun Software Inc.
#
# CONFIDENTIAL AND PROPRIETARY
#
# This work is provided "AS IS" and subject to the Shotgun Pipeline Toolkit
# Source Code License included in this distribution package. See LICENSE.
# By accessing, using, copying or modifying this work you indicate your
# agreement to the Shotgun Pipeline Toolkit Source Code License. All rights
# not expressly granted therein are reserved by Shotgun Software Inc.
#

################################################################################
# A single, top-level setting is defined: "@frameworks". This setting can
# be included and referenced wherever shared frameworks are required.

frameworks:
  # adobe - Common functionality for adobe products
  tk-framework-adobe_v1.x.x:
    location:
      version: v1.1.5
      type: app_store
      name: tk-framework-adobe
  tk-framework-adminui_v0.x.x:
    location:
      version: v0.7.2
      type: app_store
      name: tk-framework-adminui
  tk-framework-aliastranslations_v0.x.x:
    location:
      version: v0.2.2
      type: app_store
      name: tk-framework-aliastranslations
  tk-framework-desktopserver_v1.x.x:
    location:
      version: v1.5.3
      type: app_store
      name: tk-framework-desktopserver
  tk-framework-qtwidgets_v2.x.x:
    location:
<<<<<<< HEAD
      type: git_branch
      path: https://github.com/shotgunsoftware/tk-framework-qtwidgets.git
      branch: improvement/view-item-delegate-and-filtering
      version: 063982a
=======
      version: v2.10.3
      type: app_store
      name: tk-framework-qtwidgets
>>>>>>> dbb9acf9
  tk-framework-shotgunutils_v4.x.x:
    location:
      version: v4.4.15
      type: app_store
      name: tk-framework-shotgunutils
  tk-framework-shotgunutils_v5.x.x:
    location:
      version: v5.8.5
      type: app_store
      name: tk-framework-shotgunutils
  tk-framework-widget_v0.2.x:
    location:
      version: v0.2.8
      type: app_store
      name: tk-framework-widget
  tk-framework-widget_v1.x.x:
    location:
      version: v1.1.1
      type: app_store
      name: tk-framework-widget
  tk-framework-desktopclient_v0.x.x:
    location:
      version: v0.3.2
      type: app_store
      name: tk-framework-desktopclient
  tk-framework-lmv_v0.x.x:
    location:
      version: v0.2.2
      type: app_store
      name: tk-framework-lmv<|MERGE_RESOLUTION|>--- conflicted
+++ resolved
@@ -37,16 +37,10 @@
       name: tk-framework-desktopserver
   tk-framework-qtwidgets_v2.x.x:
     location:
-<<<<<<< HEAD
       type: git_branch
       path: https://github.com/shotgunsoftware/tk-framework-qtwidgets.git
       branch: improvement/view-item-delegate-and-filtering
       version: 063982a
-=======
-      version: v2.10.3
-      type: app_store
-      name: tk-framework-qtwidgets
->>>>>>> dbb9acf9
   tk-framework-shotgunutils_v4.x.x:
     location:
       version: v4.4.15
