--- conflicted
+++ resolved
@@ -17,66 +17,74 @@
   # adobe - Common functionality for adobe products
   tk-framework-adobe_v1.x.x:
     location:
-<<<<<<< HEAD
-      version: v1.1.1
-=======
       version: v1.1.3
->>>>>>> 6a40d62e
       type: app_store
       name: tk-framework-adobe
+
+  # adminui - provides GUIs for administrative commands
   tk-framework-adminui_v0.x.x:
     location:
       version: v0.7.0
       type: app_store
       name: tk-framework-adminui
+
+  # aliastranslations - provides Alias translation tools
   tk-framework-aliastranslations_v0.x.x:
     location:
       version: v0.2.0
       type: app_store
       name: tk-framework-aliastranslations
+
+  # desktopserver - provides a server to run local commands.
   tk-framework-desktopserver_v1.x.x:
     location:
-<<<<<<< HEAD
-      version: v1.4.5
-=======
       version: v1.4.7
->>>>>>> 6a40d62e
       type: app_store
       name: tk-framework-desktopserver
+
+  # qtwidgets - collection of Toolkit related QT Widgets
   tk-framework-qtwidgets_v2.x.x:
     location:
       version: v2.10.0
       type: app_store
       name: tk-framework-qtwidgets
+
+  # shotgunutils v4 - Shotgun Related Utilities
   tk-framework-shotgunutils_v4.x.x:
     location:
       version: v4.4.15
       type: app_store
       name: tk-framework-shotgunutils
+
+  # shotgunutils v5 - Shotgun Related Utilities
   tk-framework-shotgunutils_v5.x.x:
     location:
-<<<<<<< HEAD
-      version: v5.7.10
-=======
       version: v5.8.0
->>>>>>> 6a40d62e
       type: app_store
       name: tk-framework-shotgunutils
+
+  # widget v0 - QT Widget Framework for Tank Apps (qtwidgets fw predecessor)
   tk-framework-widget_v0.2.x:
     location:
       version: v0.2.8
       type: app_store
       name: tk-framework-widget
+
+  # widget v1 - QT Widget Framework for Tank Apps (qtwidgets fw predecessor)
   tk-framework-widget_v1.x.x:
     location:
       version: v1.1.0
       type: app_store
       name: tk-framework-widget
+
+  # desktopclient - A client for Shotgun Create
   tk-framework-desktopclient_v0.x.x:
     location:
-      version: v0.2.0
+      version: v0.1.1
       type: app_store
       name: tk-framework-desktopclient
+
+  # lmv - provides LMV conversion tools
   tk-framework-lmv_v0.x.x:
     location:
       version: v0.2.0
