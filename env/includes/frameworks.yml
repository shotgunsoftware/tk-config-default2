# Copyright (c) 2017 Shotgun Software Inc.
#
# CONFIDENTIAL AND PROPRIETARY
#
# This work is provided "AS IS" and subject to the Shotgun Pipeline Toolkit
# Source Code License included in this distribution package. See LICENSE.
# By accessing, using, copying or modifying this work you indicate your
# agreement to the Shotgun Pipeline Toolkit Source Code License. All rights
# not expressly granted therein are reserved by Shotgun Software Inc.
#

################################################################################
# A single, top-level setting is defined: "@frameworks". This setting can
# be included and referenced wherever shared frameworks are required.

frameworks:
  # adobe - Common functionality for adobe products
  tk-framework-adobe_v1.x.x:
    location:
<<<<<<< HEAD
      # version: v1.2.1
      # type: app_store
      # name: tk-framework-adobe
      type: git_branch
      branch: ticket/SG-35935-first-phase-python2-removing
      path: https://github.com/shotgunsoftware/tk-framework-adobe.git
      version: aa9b3e794e554e5e0518f20405e02108b9bac322
=======
      version: v1.2.3
      type: app_store
      name: tk-framework-adobe
>>>>>>> bf005f8a
  tk-framework-adminui_v0.x.x:
    location:
      version: v0.7.6
      type: app_store
      name: tk-framework-adminui
  tk-framework-alias_v1.x.x:
    location:
      version: v1.4.1
      type: app_store
      name: tk-framework-alias
  tk-framework-aliastranslations_v0.x.x:
    location:
      version: v0.3.0
      type: app_store
      name: tk-framework-aliastranslations
  tk-framework-desktopserver_v1.x.x:
    location:
<<<<<<< HEAD
      # version: v1.7.0
      # type: app_store
      # name: tk-framework-desktopserver
      type: git_branch
      branch: ticket/SG-35935-first-phase-python2-removing
      path: https://github.com/shotgunsoftware/tk-framework-desktopserver.git
      version: bf4e1de891c7b0840e072f3cafcea6194ffd9711
  tk-framework-qtwidgets_v2.x.x:
    location:
      # version: v2.12.0
      # type: app_store
      # name: tk-framework-qtwidgets
      type: git_branch
      branch: python2-clean-and-build-resources
      path: https://github.com/shotgunsoftware/tk-framework-qtwidgets.git
      version: 92e3df07aa644d93208fd71e5cb68f09a188a6f8
=======
      version: v1.7.2
      type: app_store
      name: tk-framework-desktopserver
  tk-framework-qtwidgets_v2.x.x:
    location:
      version: v2.12.3
      type: app_store
      name: tk-framework-qtwidgets
>>>>>>> bf005f8a
  tk-framework-shotgunutils_v4.x.x:
    location:
      version: v4.4.15
      type: app_store
      name: tk-framework-shotgunutils
  tk-framework-shotgunutils_v5.x.x:
    location:
<<<<<<< HEAD
      # version: v5.9.1
      # type: app_store
      # name: tk-framework-shotgunutils
      type: git_branch
      branch: python2-clean-and-build-resources
      path: https://github.com/shotgunsoftware/tk-framework-shotgunutils.git
      version: 5c0350c71389c8a8e7c18c68029a3fb337432eaa
=======
      version: v5.10.0
      type: app_store
      name: tk-framework-shotgunutils
>>>>>>> bf005f8a
  tk-framework-widget_v0.2.x:
    location:
      version: v0.2.8
      type: app_store
      name: tk-framework-widget
  tk-framework-widget_v1.x.x:
    location:
      # version: v1.2.0
      # type: app_store
      # name: tk-framework-widget
      type: git_branch
      branch: python2-clean-and-build-resources
      path: https://github.com/shotgunsoftware/tk-framework-widget.git
      version: abf96888f3d7f44969c93f5ddc1d30c101566a41
  tk-framework-desktopclient_v0.x.x:
    location:
      # version: v0.3.3
      # type: app_store
      # name: tk-framework-desktopclient
      type: git_branch
      branch: ticket/SG-35935-first-phase-python2-removing
      path: https://github.com/shotgunsoftware/tk-framework-desktopclient.git
      version: ea8518d15b5433e5d4d7fc7fa1c2101bde228648
  tk-framework-lmv_v0.x.x:
    location:
      version: v0.2.2
      type: app_store
      name: tk-framework-lmv
  tk-framework-lmv_v1.x.x:
    location:
      version: v1.1.0
      type: app_store
      name: tk-framework-lmv<|MERGE_RESOLUTION|>--- conflicted
+++ resolved
@@ -17,7 +17,6 @@
   # adobe - Common functionality for adobe products
   tk-framework-adobe_v1.x.x:
     location:
-<<<<<<< HEAD
       # version: v1.2.1
       # type: app_store
       # name: tk-framework-adobe
@@ -25,11 +24,6 @@
       branch: ticket/SG-35935-first-phase-python2-removing
       path: https://github.com/shotgunsoftware/tk-framework-adobe.git
       version: aa9b3e794e554e5e0518f20405e02108b9bac322
-=======
-      version: v1.2.3
-      type: app_store
-      name: tk-framework-adobe
->>>>>>> bf005f8a
   tk-framework-adminui_v0.x.x:
     location:
       version: v0.7.6
@@ -47,7 +41,6 @@
       name: tk-framework-aliastranslations
   tk-framework-desktopserver_v1.x.x:
     location:
-<<<<<<< HEAD
       # version: v1.7.0
       # type: app_store
       # name: tk-framework-desktopserver
@@ -64,16 +57,6 @@
       branch: python2-clean-and-build-resources
       path: https://github.com/shotgunsoftware/tk-framework-qtwidgets.git
       version: 92e3df07aa644d93208fd71e5cb68f09a188a6f8
-=======
-      version: v1.7.2
-      type: app_store
-      name: tk-framework-desktopserver
-  tk-framework-qtwidgets_v2.x.x:
-    location:
-      version: v2.12.3
-      type: app_store
-      name: tk-framework-qtwidgets
->>>>>>> bf005f8a
   tk-framework-shotgunutils_v4.x.x:
     location:
       version: v4.4.15
@@ -81,7 +64,6 @@
       name: tk-framework-shotgunutils
   tk-framework-shotgunutils_v5.x.x:
     location:
-<<<<<<< HEAD
       # version: v5.9.1
       # type: app_store
       # name: tk-framework-shotgunutils
@@ -89,11 +71,6 @@
       branch: python2-clean-and-build-resources
       path: https://github.com/shotgunsoftware/tk-framework-shotgunutils.git
       version: 5c0350c71389c8a8e7c18c68029a3fb337432eaa
-=======
-      version: v5.10.0
-      type: app_store
-      name: tk-framework-shotgunutils
->>>>>>> bf005f8a
   tk-framework-widget_v0.2.x:
     location:
       version: v0.2.8
