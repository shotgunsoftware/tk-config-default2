# Copyright (c) 2017 Shotgun Software Inc.
#
# CONFIDENTIAL AND PROPRIETARY
#
# This work is provided "AS IS" and subject to the Shotgun Pipeline Toolkit
# Source Code License included in this distribution package. See LICENSE.
# By accessing, using, copying or modifying this work you indicate your
# agreement to the Shotgun Pipeline Toolkit Source Code License. All rights
# not expressly granted therein are reserved by Shotgun Software Inc.
#

description: Apps and Engines when launching with a project only context.

################################################################################

includes:

# frameworks
- ./includes/common/frameworks.yml

# DCC-specific project environments
- ./includes/3dsmax/project.yml
- ./includes/desktop/project.yml
#- ./includes/flame/project.yml
- ./includes/hiero/project.yml
- ./includes/houdini/project.yml
- ./includes/mari/project.yml
- ./includes/maya/project.yml
#- ./includes/motionbuilder/project.yml
- ./includes/nuke/project.yml
- ./includes/nukestudio/project.yml
- ./includes/photoshopcc/project.yml
- ./includes/shell/project.yml
- ./includes/shotgun/project.yml

################################################################################
# configuration for all engines to load in a project context

engines:
  tk-3dsmaxplus: "@3dsmax.project"
  tk-desktop: "@desktop.project"
  tk-hiero: "@hiero.project"
  tk-houdini: "@houdini.project"
<<<<<<< HEAD
  tk-mari: "@mari.project"
=======
  #tk-mari: "@mari.project"
>>>>>>> 10de169e
  tk-maya: "@maya.project"
  #tk-motionbuilder: "@motionbuilder.project"
  tk-nuke: "@nuke.project"
  tk-nukestudio: "@nukestudio.project"
  tk-photoshopcc: "@photoshopcc.project"
  #tk-flame: "@flame.project"
  tk-shell: "@shell.project"
  tk-shotgun: "@shotgun.project"

################################################################################
# reference all of the common frameworks

frameworks: "@common.frameworks"<|MERGE_RESOLUTION|>--- conflicted
+++ resolved
@@ -41,11 +41,7 @@
   tk-desktop: "@desktop.project"
   tk-hiero: "@hiero.project"
   tk-houdini: "@houdini.project"
-<<<<<<< HEAD
   tk-mari: "@mari.project"
-=======
-  #tk-mari: "@mari.project"
->>>>>>> 10de169e
   tk-maya: "@maya.project"
   #tk-motionbuilder: "@motionbuilder.project"
   tk-nuke: "@nuke.project"
