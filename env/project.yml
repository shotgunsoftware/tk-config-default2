--- conflicted
+++ resolved
@@ -52,31 +52,7 @@
   # -------------------------------------------------
   # Shotgun Desktop
   # -------------------------------------------------
-<<<<<<< HEAD
-  tk-desktop:
-    apps:
-      tk-multi-launchmari: '@launch_mari'
-      tk-multi-launchmotionbuilder: '@launch_motionbuilder'
-      tk-multi-launchsoftimage: '@launch_softimage'
-      tk-multi-screeningroom: '@launch_screeningroom'
-      tk-multi-launchapp:
-        use_software_entity: true
-        location: "@common.apps.tk-multi-launchapp.location"
-    groups:
-    - matches: ['*Houdini*', '*Mari*', '*Max*', '*Maya*', '*Motion*', '*Nuke*', '*Photoshop*',
-        '*Softimage*']
-      name: Creative Tools
-    - matches: ['*Hiero*']
-      name: Editorial Tools
-    - matches: ['*Fla*']
-      name: Finishing Tools
-    location:
-      version: v2.3.0
-      type: app_store
-      name: tk-desktop
-=======
   tk-desktop: '@desktop.project'
->>>>>>> a06210c6
   #
   # -------------------------------------------------
   # Hiero
