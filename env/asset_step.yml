--- conflicted
+++ resolved
@@ -36,11 +36,7 @@
 engines:
   tk-3dsmaxplus: "@3dsmax.asset_step"
   tk-houdini: "@houdini.asset_step"
-<<<<<<< HEAD
   tk-mari: "@mari.asset_step"
-=======
-  #tk-mari: "@mari.asset_step"
->>>>>>> 10de169e
   tk-maya: "@maya.asset_step"
   #tk-motionbuilder: "@motionbuilder.asset_step"
   tk-nuke: "@nuke.asset_step"
